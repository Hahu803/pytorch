--- conflicted
+++ resolved
@@ -221,13 +221,6 @@
         save_var.data_ptr()));
 #endif // CUDNN_VERSION >= 7400
   } else {
-<<<<<<< HEAD
-=======
-    reserve = at::empty({0}, input->options().dtype(kByte));
-    // This keeps a consistent output with native_batch_norm
-    save_mean = at::empty({0}, weight_t.options());
-    save_var = at::empty({0}, weight_t.options());
->>>>>>> a9095336
     AT_CUDNN_CHECK(cudnnBatchNormalizationForwardInference(
         handle,
         mode,
@@ -286,6 +279,11 @@
         handle, mode, op, nullptr, idesc.desc(), &reserve_size));
     reserve = at::empty(reserve_size, input->options().dtype(kByte));
 #endif // CUDNN_VERSION >= 7400
+  } else {
+    reserve = at::empty({0}, input->options().dtype(kByte));
+    // This keeps a consistent output with native_batch_norm
+    save_mean = at::empty({0}, weight_t.options());
+    save_var = at::empty({0}, weight_t.options());
   }
 
   return cudnn_batch_norm_out(
