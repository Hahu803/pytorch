--- conflicted
+++ resolved
@@ -49,11 +49,8 @@
 bool test_mean_dim();
 bool test_mean_dim2();
 bool test_mean_dim3();
-<<<<<<< HEAD
-=======
 bool test_chunk();
 bool test_chunk2();
 bool test_chunk3();
->>>>>>> ea75b1ee
 
 #endif