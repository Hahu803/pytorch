import copy
from dataclasses import dataclass
from typing import Callable, Any
from enum import Enum, auto
import inspect
import itertools
import logging
import os
import warnings
from contextlib import contextmanager

import torch
import torch.distributed as dist
from torch.autograd import Function, Variable
from torch.distributed.algorithms.join import (
    Join,
    Joinable,
    JoinHook,
)
from torch.utils._pytree import tree_flatten, tree_unflatten

RPC_AVAILABLE = False
if dist.is_available():
    from torch.distributed.distributed_c10d import ReduceOp, _get_default_group
if torch.distributed.rpc.is_available():
    RPC_AVAILABLE = True
    from torch.distributed.rpc import RRef

from torch._utils import _get_device_index

from ..modules import Module
from ._functions import _get_stream
from .scatter_gather import gather, is_namedtuple, scatter_kwargs


def _tree_flatten_with_rref(output):
    output_is_rref = RPC_AVAILABLE and isinstance(output, RRef)
    if output_is_rref:
        output_tensor_list, treespec = tree_flatten(output.local_value())
    else:
        output_tensor_list, treespec = tree_flatten(output)
    # Need to return flattened tensors, spec to re-pack them, as well
    # as if the return type was actually an RRef to reconstruct.
    return output_tensor_list, treespec, output_is_rref


def _tree_unflatten_with_rref(output, treespec, output_is_rref):
    output = tree_unflatten(output, treespec)
    if output_is_rref:
        output = RRef(output)
    return output


def _find_tensors(obj):
    r"""
    Recursively find all tensors contained in the specified object.
    """
    if RPC_AVAILABLE and isinstance(obj, RRef):
        # If the current node is the owner of the RRef, unwrap it and try to
        # find Tensors.
        # TODO: Expand to remote RRefs.
        if obj.is_owner():
            return _find_tensors(obj.local_value())
    if isinstance(obj, torch.Tensor):
        return [obj]
    if isinstance(obj, (list, tuple)):
        return itertools.chain(*map(_find_tensors, obj))
    if isinstance(obj, dict):
        return itertools.chain(*map(_find_tensors, obj.values()))
    return []


def _dump_DDP_relevant_env_vars():
    relevant_env_vars = [
        "RANK",
        "LOCAL_RANK",
        "WORLD_SIZE",
        "MASTER_PORT",
        "MASTER_ADDR",
        "CUDA_VISIBLE_DEVICES",
        "GLOO_SOCKET_IFNAME",
        "GLOO_DEVICE_TRANSPORT",
        "NCCL_SOCKET_IFNAME",
        "NCCL_BLOCKING_WAIT",
        "NCCL_DEBUG",
        "NCCL_DEBUG_SUBSYS",
        "NCCL_IB_DISABLE",
        # More NCCL env vars:
        "NCCL_P2P_DISABLE",
        "NCCL_P2P_LEVEL",
        "NCCL_SHM_DISABLE",
        "NCCL_SOCKET_NTHREADS",
        "NCCL_NSOCKS_PERTHREAD",
        "NCCL_BUFFSIZE",
        "NCCL_NTHREADS",
        "NCCL_RINGS",
        "NCCL_MAX_NCHANNELS",
        "NCCL_MIN_NCHANNELS",
        "NCCL_CHECKS_DISABLE",
        "NCCL_CHECK_POINTERS",
        "NCCL_LAUNCH_MODE",
        "NCCL_IB_HCA",
        "NCCL_IB_TIMEOUT",
        "NCCL_IB_RETRY_CNT",
        "NCCL_IB_GID_INDEX",
        "NCCL_IB_SL",
        "NCCL_IB_TC",
        "NCCL_IB_AR_THRESHOLD",
        "NCCL_IB_CUDA_SUPPORT",
        "NCCL_NET_GDR_LEVEL",
        "NCCL_NET_GDR_READ",
        "NCCL_SINGLE_RING_THRESHOLD",
        "NCCL_LL_THRESHOLD",
        "NCCL_TREE_THRESHOLD",
        "NCCL_ALGO",
        "NCCL_PROTO",
        "NCCL_IGNORE_CPU_AFFINITY",
        "NCCL_DEBUG_FILE",
        "NCCL_COLLNET_ENABLE",
        "NCCL_TOPO_FILE",
        "NCCL_TOPO_DUMP_FILE",
        "NCCL_ASYNC_ERROR_HANDLING",
    ]
    formatted_output = ""
    for var in relevant_env_vars:
        value = os.environ[var] if var in os.environ else "N/A"
        formatted_output += "env:%s=%s\n" % (var, value)
    print(formatted_output)


class _BufferCommHookLocation(Enum):
    PRE_FORWARD = auto()
    POST_FORWARD = auto()

@dataclass
class _BufferCommHook:
    buffer_comm_hook: Callable
    buffer_comm_hook_state: Any
    buffer_comm_hook_location: _BufferCommHookLocation

# Add a DDPSink to run various functions when backwards starts, such as
# queueing call back of out-most backward/graph task,
# this helps call back is fired after all gradients' calculation
# is completed.
class _DDPSink(Function):
    @staticmethod
    def forward(ctx, reducer, state_dict, *inputs):
        # set_materialize_grads(False) will ensure that None gradients stay as
        # None and are not filled with zeros.
        ctx.set_materialize_grads(False)
        ctx.reducer = reducer
        ctx.state_dict = state_dict
        ret = tuple(
            inp.clone()
            if isinstance(inp, torch.Tensor)
            else inp
            for inp in inputs
        )
        return ret

    @staticmethod
    def backward(ctx, *grad_outputs):
        state_dict = ctx.state_dict
        # Enqueue delay allreduce for static graph training on the first
        # iteration.
        if ctx.state_dict['static_graph'] and ctx.state_dict['num_iterations'] == 1:
            Variable._execution_engine.queue_callback(ctx.reducer._delay_all_reduce)

        return (None, None, *grad_outputs)


class _DDPJoinHook(JoinHook):
    def __init__(self, ddp, divide_by_initial_world_size):
        """
        Sets config variables for internal usage.
        """
        assert isinstance(ddp, DistributedDataParallel), (
            "DDP join hook requires passing in a DistributedDataParallel "
            "instance as the state"
        )
        ddp.logger._set_uneven_input_join()
        self.ddp = ddp
        self.ddp._divide_by_initial_world_size = divide_by_initial_world_size
        super().__init__()

    def main_hook(self):
        """
        Shadows the DDP collective communication operations in the forward and
        backward passes.
        """
        ddp = self.ddp
        # Buckets are rebuilt only once during a training period
        ddp.reducer._rebuild_buckets()

        # Schedule a broadcast if we are syncing module buffers in the
        # forward pass
        # TODO: make DDP uneven inputs context manager support buffer
        # comm hook (https://github.com/pytorch/pytorch/issues/65436)
        ddp._check_and_sync_module_buffers()

        # Check if need to sync in the backward pass
        work = ddp._check_global_requires_backward_grad_sync(is_joined_rank=True)
        work.wait()
        should_sync_backwards = work.result()[0].item() != 0
        # Forward parameter sync is disabled in the next iteration if we
        # are skipping gradient sync this iteration, so set
        # `require_forward_param_sync` accordingly
        ddp.require_forward_param_sync = should_sync_backwards
        if not should_sync_backwards:
            return

        # Schedule one allreduce per gradient bucket to match the backward
        # pass allreduce
        ddp._match_all_reduce_for_bwd_pass()

        # Check if we need to allreduce locally unused parameters
        if ddp.find_unused_parameters:
            ddp._match_unused_params_allreduce()

        # Rebuilt parameters are pushed only once during a training period
        ddp.reducer._push_all_rebuilt_params()

    def post_hook(self, is_last_joiner: bool):
        """
        Syncs the final model to ensure that the model is the same across all
        processes.
        """
        self.ddp._sync_final_model(is_last_joiner)


class DistributedDataParallel(Module, Joinable):
    r"""Implements distributed data parallelism that is based on
    ``torch.distributed`` package at the module level.

    This container parallelizes the application of the given module by
    splitting the input across the specified devices by chunking in the batch
    dimension. The module is replicated on each machine and each device, and
    each such replica handles a portion of the input. During the backwards
    pass, gradients from each node are averaged.

    The batch size should be larger than the number of GPUs used locally.

    See also: :ref:`distributed-basics` and :ref:`cuda-nn-ddp-instead`.
    The same constraints on input as in :class:`torch.nn.DataParallel` apply.

    Creation of this class requires that ``torch.distributed`` to be already
    initialized, by calling :func:`torch.distributed.init_process_group`.

    ``DistributedDataParallel`` is proven to be significantly faster than
    :class:`torch.nn.DataParallel` for single-node multi-GPU data
    parallel training.

    To use ``DistributedDataParallel`` on a host with N GPUs, you should spawn
    up ``N`` processes, ensuring that each process exclusively works on a single
    GPU from 0 to N-1. This can be done by either setting
    ``CUDA_VISIBLE_DEVICES`` for every process or by calling:

        >>> torch.cuda.set_device(i)

    where i is from 0 to N-1. In each process, you should refer the following
    to construct this module:

        >>> torch.distributed.init_process_group(
        >>>     backend='nccl', world_size=N, init_method='...'
        >>> )
        >>> model = DistributedDataParallel(model, device_ids=[i], output_device=i)

    In order to spawn up multiple processes per node, you can use either
    ``torch.distributed.launch`` or ``torch.multiprocessing.spawn``.

    .. note::
        Please refer to `PyTorch Distributed Overview <https://pytorch.org/tutorials/beginner/dist_overview.html>`__
        for a brief introduction to all features related to distributed training.

    .. note::
        ``DistributedDataParallel`` can be used in conjunction with
        :class:`torch.distributed.optim.ZeroRedundancyOptimizer` to reduce
        per-rank optimizer states memory footprint. Please refer to
        `ZeroRedundancyOptimizer recipe <https://pytorch.org/tutorials/recipes/zero_redundancy_optimizer.html>`__
        for more details.

    .. note:: ``nccl`` backend is currently the fastest and highly recommended
        backend when using GPUs. This applies to both single-node and
        multi-node distributed training.

    .. note:: This module also supports mixed-precision distributed training.
        This means that your model can have different types of parameters such
        as mixed types of ``fp16`` and ``fp32``, the gradient reduction on these
        mixed types of parameters will just work fine.

    .. note:: If you use ``torch.save`` on one process to checkpoint the module,
        and ``torch.load`` on some other processes to recover it, make sure that
        ``map_location`` is configured properly for every process. Without
        ``map_location``, ``torch.load`` would recover the module to devices
        where the module was saved from.

    .. note:: When a model is trained on ``M`` nodes with ``batch=N``, the
        gradient will be ``M`` times smaller when compared to the same model
        trained on a single node with ``batch=M*N`` if the loss is summed (NOT
        averaged as usual) across instances in a batch (because the gradients
        between different nodes are averaged). You should take this into
        consideration when you want to obtain a mathematically equivalent
        training process compared to the local training counterpart. But in most
        cases, you can just treat a DistributedDataParallel wrapped model, a
        DataParallel wrapped model and an ordinary model on a single GPU as the
        same (E.g. using the same learning rate for equivalent batch size).

    .. note::
        Parameters are never broadcast between processes. The module performs
        an all-reduce step on gradients and assumes that they will be modified
        by the optimizer in all processes in the same way. Buffers
        (e.g. BatchNorm stats) are broadcast from the module in process of rank
        0, to all other replicas in the system in every iteration.

    .. note::
        If you are using DistributedDataParallel in conjunction with the
        :ref:`distributed-rpc-framework`, you should always use
        :meth:`torch.distributed.autograd.backward` to compute gradients and
        :class:`torch.distributed.optim.DistributedOptimizer` for optimizing
        parameters.

        Example::

            >>> import torch.distributed.autograd as dist_autograd
            >>> from torch.nn.parallel import DistributedDataParallel as DDP
            >>> from torch import optim
            >>> from torch.distributed.optim import DistributedOptimizer
            >>> from torch.distributed.rpc import RRef
            >>>
            >>> t1 = torch.rand((3, 3), requires_grad=True)
            >>> t2 = torch.rand((3, 3), requires_grad=True)
            >>> rref = rpc.remote("worker1", torch.add, args=(t1, t2))
            >>> ddp_model = DDP(my_model)
            >>>
            >>> # Setup optimizer
            >>> optimizer_params = [rref]
            >>> for param in ddp_model.parameters():
            >>>     optimizer_params.append(RRef(param))
            >>>
            >>> dist_optim = DistributedOptimizer(
            >>>     optim.SGD,
            >>>     optimizer_params,
            >>>     lr=0.05,
            >>> )
            >>>
            >>> with dist_autograd.context() as context_id:
            >>>     pred = ddp_model(rref.to_here())
            >>>     loss = loss_func(pred, loss)
            >>>     dist_autograd.backward(context_id, loss)
            >>>     dist_optim.step()

    .. note::
        To let a non-DDP model load a state dict from a DDP model,
        :meth:`~torch.nn.modules.utils.consume_prefix_in_state_dict_if_present`
        needs to be applied to strip the prefix "module." in the DDP state dict before loading.

    .. warning::
        Constructor, forward method, and differentiation of the output (or a
        function of the output of this module) are distributed synchronization
        points. Take that into account in case different processes might be
        executing different code.

    .. warning::
        This module assumes all parameters are registered in the model by the
        time it is created. No parameters should be added nor removed later.
        Same applies to buffers.

    .. warning::
        This module assumes all parameters are registered in the model of each
        distributed processes are in the same order. The module itself will
        conduct gradient ``allreduce`` following the reverse order of the
        registered parameters of the model. In other words, it is users'
        responsibility to ensure that each distributed process has the exact
        same model and thus the exact same parameter registration order.

    .. warning::
        This module allows parameters with non-rowmajor-contiguous strides.
        For example, your model may contain some parameters whose
        :class:`torch.memory_format` is ``torch.contiguous_format``
        and others whose format is ``torch.channels_last``.  However,
        corresponding parameters in different processes must have the
        same strides.

    .. warning::
        This module doesn't work with :func:`torch.autograd.grad` (i.e. it will
        only work if gradients are to be accumulated in ``.grad`` attributes of
        parameters).

    .. warning::
        If you plan on using this module with a ``nccl`` backend or a ``gloo``
        backend (that uses Infiniband), together with a DataLoader that uses
        multiple workers, please change the multiprocessing start method to
        ``forkserver`` (Python 3 only) or ``spawn``. Unfortunately
        Gloo (that uses Infiniband) and NCCL2 are not fork safe, and you will
        likely experience deadlocks if you don't change this setting.

    .. warning::
        Forward and backward hooks defined on :attr:`module` and its submodules
        won't be invoked anymore, unless the hooks are initialized in the
        :meth:`forward` method.

    .. warning::
        You should never try to change your model's parameters after wrapping
        up your model with ``DistributedDataParallel``. Because, when
        wrapping up your model with ``DistributedDataParallel``, the constructor
        of ``DistributedDataParallel`` will register the additional gradient
        reduction functions on all the parameters of the model itself at the
        time of construction. If you change the model's parameters afterwards,
        gradient redunction functions no longer match the correct set of
        parameters.

    .. warning::
        Using ``DistributedDataParallel`` in conjunction with the
        :ref:`distributed-rpc-framework` is experimental and subject to change.

    Args:
        module (Module): module to be parallelized
        device_ids (list of int or torch.device): CUDA devices.
                   1) For single-device modules, ``device_ids`` can
                   contain exactly one device id, which represents the only
                   CUDA device where the input module corresponding to this process resides.
                   Alternatively, ``device_ids`` can also be ``None``.
                   2) For multi-device modules and CPU modules,
                   ``device_ids`` must be ``None``.

                   When ``device_ids`` is ``None`` for both cases,
                   both the input data for the forward pass and the actual module
                   must be placed on the correct device.
                   (default: ``None``)
        output_device (int or torch.device): Device location of output for
                      single-device CUDA modules. For multi-device modules and
                      CPU modules, it must be ``None``, and the module itself
                      dictates the output location. (default: ``device_ids[0]``
                      for single-device modules)
        broadcast_buffers (bool): Flag that enables syncing (broadcasting)
                          buffers of the module at beginning of the ``forward``
                          function. (default: ``True``)
        process_group: The process group to be used for distributed data
                       all-reduction. If ``None``, the default process group, which
                       is created by :func:`torch.distributed.init_process_group`,
                       will be used. (default: ``None``)
        bucket_cap_mb: ``DistributedDataParallel`` will bucket parameters into
                       multiple buckets so that gradient reduction of each
                       bucket can potentially overlap with backward computation.
                       :attr:`bucket_cap_mb` controls the bucket size in
                       MegaBytes (MB). (default: 25)
        find_unused_parameters (bool): Traverse the autograd graph from all
                               tensors contained in the return value of the
                               wrapped module's ``forward`` function. Parameters
                               that don't receive gradients as part of this
                               graph are preemptively marked as being ready to
                               be reduced. In addition, parameters that may have
                               been used in the wrapped module's ``forward``
                               function but were not part of loss computation and
                               thus would also not receive gradients are
                               preemptively marked as ready to be reduced.
                               (default: ``False``)
        check_reduction: This argument is deprecated.
        gradient_as_bucket_view (bool): When set to ``True``, gradients will be views
                      pointing to different offsets of ``allreduce`` communication
                      buckets. This can reduce peak memory usage, where the
                      saved memory size will be equal to the total gradients
                      size. Moreover, it avoids the overhead of copying between
                      gradients and ``allreduce`` communication buckets. When
                      gradients are views, ``detach_()`` cannot be called on the
                      gradients. If hitting such errors, please fix it by
                      referring to the :meth:`~torch.optim.Optimizer.zero_grad`
                      function in ``torch/optim/optimizer.py`` as a solution.


    Attributes:
        module (Module): the module to be parallelized.

    Example::

        >>> torch.distributed.init_process_group(backend='nccl', world_size=4, init_method='...')
        >>> net = torch.nn.parallel.DistributedDataParallel(model, pg)
    """

    def __init__(
        self,
        module,
        device_ids=None,
        output_device=None,
        dim=0,
        broadcast_buffers=True,
        process_group=None,
        bucket_cap_mb=25,
        find_unused_parameters=False,
        check_reduction=False,
        gradient_as_bucket_view=False,
    ):

        super(DistributedDataParallel, self).__init__()
        Joinable.__init__(self)
        self.logger = None
        if not any((p.requires_grad for p in module.parameters())):
            self._log_and_throw(
                RuntimeError,
                "DistributedDataParallel is not needed when a module "
                "doesn't have any parameter that requires a gradient.",
            )

        if device_ids is not None and len(device_ids) > 1:
            self._log_and_throw(
                ValueError, "device_ids can only be None or contain a single element."
            )

        self.is_multi_device_module = len({p.device for p in module.parameters()}) > 1
        distinct_device_types = {p.device.type for p in module.parameters()}
        if len(distinct_device_types) != 1:
            self._log_and_throw(
                ValueError,
                "DistributedDataParallel's input module must be on "
                "the same type of devices, but input module parameters locate in {}.".format(
                    distinct_device_types
                ),
            )

        self.device_type = list(distinct_device_types)[0]

        if (
            device_ids is None
            or len(device_ids) == 0  # For backward compatibility.
            or self.device_type == "cpu"
            or self.is_multi_device_module
        ):
            if device_ids or output_device:
                self._log_and_throw(
                    ValueError,
                    "DistributedDataParallel device_ids and output_device arguments "
                    "only work with single-device/multiple-device GPU modules or CPU modules, "
                    "but got device_ids {}, output_device {}, and module parameters {}.".format(
                        device_ids,
                        output_device,
                        {p.device for p in module.parameters()},
                    ),
                )

            self.device_ids = None
            self.output_device = None
        else:
            self.device_ids = [_get_device_index(x, True) for x in device_ids]

            if output_device is None:
                output_device = device_ids[0]

            self.output_device = _get_device_index(output_device, True)

        if process_group is None:
            self.process_group = _get_default_group()
        else:
            self.process_group = process_group

        self.static_graph = False
        self.dim = dim
        self.module = module
        self.device = list(self.module.parameters())[0].device
        self.broadcast_buffers = broadcast_buffers
        self.find_unused_parameters = find_unused_parameters
        self.require_backward_grad_sync = True
        self.require_forward_param_sync = True
        self.gradient_as_bucket_view = gradient_as_bucket_view
        if hasattr(module, "_ddp_params_and_buffers_to_ignore"):
            self.parameters_to_ignore = module._ddp_params_and_buffers_to_ignore
        else:
            self.parameters_to_ignore = []

        if check_reduction:
            # This argument is no longer used since the reducer
            # will ensure reduction completes even if some parameters
            # do not receive gradients.
            warnings.warn(
                "The `check_reduction` argument in `DistributedDataParallel` "
                "module is deprecated. Please avoid using it."
            )

        # Check that a module does not have Uninitialized parameters
        for param in module.parameters():
            if isinstance(param, torch.nn.parameter.UninitializedParameter):
                self._log_and_throw(
                    RuntimeError,
                    "Modules with uninitialized parameters can't be used with `DistributedDataParallel`. "
                    "Run a dummy forward pass to correctly initialize the modules",
                )
        # used for intra-node param sync and inter-node sync as well
        self.broadcast_bucket_size = int(250 * 1024 * 1024)

        # reduction bucket size
        self.bucket_bytes_cap = int(bucket_cap_mb * 1024 * 1024)
        # Whether to perform input tensor CPU to GPU copies on a side-stream
        self.use_side_stream_for_tensor_copies = (
            os.environ.get("PYTORCH_DDP_USE_SIDE_STREAM", "1") == "1"
        )

        # Build parameters for reducer.
        parameters, expect_sparse_gradient = self._build_params_for_reducer()
        # Verify model equivalence.
        dist._verify_params_across_processes(self.process_group, parameters)
        # Sync params and buffers. Ensures all DDP models start off at the same value.
        self._sync_params_and_buffers(authoritative_rank=0)
        # In debug mode, build a mapping of parameter index -> parameter.
        if dist._get_debug_mode() != dist._DistributedDebugLevel.OFF:
            param_to_name_mapping = self._build_param_to_name_mapping(parameters)
        else:
            param_to_name_mapping = {}
        # Builds reducer.
        self._ddp_init_helper(parameters, expect_sparse_gradient, param_to_name_mapping)
        self._has_rebuilt_buckets = False

    def _sync_params_and_buffers(self, authoritative_rank=0):
        module_states = []
        for name, param in self.module.named_parameters():
            if name not in self.parameters_to_ignore:
                module_states.append(param.detach())

        for name, buffer in self.module.named_buffers():
            if name not in self.parameters_to_ignore:
                module_states.append(buffer.detach())

        if len(module_states) > 0:
            self._distributed_broadcast_coalesced(
                module_states, self.broadcast_bucket_size, authoritative_rank
            )

    def _log_and_throw(self, err_type, err_msg):
        if self.logger is not None:
            self.logger.set_error_and_log(f"{str(err_type)}: {err_msg}")
        raise err_type(err_msg)

    def _ddp_init_helper(
        self, parameters, expect_sparse_gradient, param_to_name_mapping
    ):
        """
        Initialization helper function that does the following:
        (1) bucketing the parameters for reductions
        (2) resetting the bucketing states
        (3) registering the grad hooks
        (4) Logging constructin-time DDP logging data
        (5) passing a handle of DDP to SyncBatchNorm Layer
        """
        self.num_iterations = 0
        # The bucket size limit is specified in the constructor.
        # Additionally, we allow for a single small bucket for parameters
        # that are defined first, such that their gradients don't spill into
        # a much larger bucket, adding unnecessary latency after gradient
        # computation finishes. Experiments showed 1MB is a reasonable value.
        bucket_indices, per_bucket_size_limits = dist._compute_bucket_assignment_by_size(
            parameters,
            [dist._DEFAULT_FIRST_BUCKET_BYTES, self.bucket_bytes_cap],
            expect_sparse_gradient,
        )

        # Note: reverse list of buckets because we want to approximate the
        # order in which their gradients are produced, and assume they
        # are used in the forward pass in the order they are defined.
        self.reducer = dist.Reducer(
            parameters,
            list(reversed(bucket_indices)),
            list(reversed(per_bucket_size_limits)),
            self.process_group,
            expect_sparse_gradient,
            self.bucket_bytes_cap,
            self.find_unused_parameters,
            self.gradient_as_bucket_view,
            param_to_name_mapping,
            # User can set dist._DEFAULT_FIRST_BUCKET_BYTES to tune DDP first
            # bucket.
            dist._DEFAULT_FIRST_BUCKET_BYTES
        )

        self.logger = dist.Logger(self.reducer)
        # Set as a weak reference to avoid reference cycle between
        # logger and reducer.
        self.reducer.set_logger(self.logger)

        has_sync_bn = False
        for submodule in self.module.modules():
            if isinstance(submodule, torch.nn.SyncBatchNorm):
                has_sync_bn = True
                break

        # Set logging data that can be got during construction time.
        self.logger.set_construction_data_and_log(
            self.module.__class__.__name__,
            [] if self.device_ids is None else self.device_ids,
            -1 if self.output_device is None else self.output_device,
            self.broadcast_buffers,
            has_sync_bn
        )

        # passing a handle to torch.nn.SyncBatchNorm layer
        self._passing_sync_batchnorm_handle(self.module)

    def __getstate__(self):
        self._check_default_group()
        attrs = copy.copy(self.__dict__)
        del attrs["process_group"]
        del attrs["reducer"]
        del attrs["logger"]
        return attrs

    def __setstate__(self, state):
        # If serializable, then the process group should be the default one
        self.process_group = _get_default_group()
        super(DistributedDataParallel, self).__setstate__(state)
        self.__dict__.setdefault("require_forward_param_sync", True)
        self.__dict__.setdefault("require_backward_grad_sync", True)
        parameters, expect_sparse_gradient = self._build_params_for_reducer()
        # In debug mode, build a mapping of parameter index -> parameter.
        if dist._get_debug_mode() != dist._DistributedDebugLevel.OFF:
            param_to_name_mapping = self._build_param_to_name_mapping(parameters)
        else:
            param_to_name_mapping = {}
        # Builds reducer
        self._ddp_init_helper(parameters, expect_sparse_gradient, param_to_name_mapping)
        if self.static_graph:
            self._set_static_graph()

    def _build_params_for_reducer(self):
        # Build tuple of (module, parameter) for all parameters that require grads.
        modules_and_parameters = [
            (module, parameter)
            for module_name, module in self.module.named_modules()
            for parameter in [
                param
                # Note that we access module.named_parameters instead of
                # parameters(module). parameters(module) is only needed in the
                # single-process multi device case, where it accesses replicated
                # parameters through _former_parameters.
                for param_name, param in module.named_parameters(recurse=False)
                if param.requires_grad
                and f"{module_name}.{param_name}" not in self.parameters_to_ignore
            ]
        ]

        # Deduplicate any parameters that might be shared across child modules.
        memo = set()
        modules_and_parameters = [
            # "p not in memo" is the deduplication check.
            # "not memo.add(p)" is always True, and it's only there to cause "add(p)" if needed.
            (m, p) for m, p in modules_and_parameters
            if p not in memo and not memo.add(p)
        ]

        # Build list of parameters.
        parameters = list(parameter for _, parameter in modules_and_parameters)

        # Checks if a module will produce a sparse gradient.
        def produces_sparse_gradient(module):
            if isinstance(module, torch.nn.Embedding) or isinstance(
                module, torch.nn.EmbeddingBag
            ):
                return module.sparse
            return False

        # Build list of booleans indicating whether or not to expect sparse
        # gradients for the corresponding parameters.
        expect_sparse_gradient = list(produces_sparse_gradient(module) for module, _ in modules_and_parameters)
<<<<<<< HEAD

        self._assign_modules_buffers()

=======

        self._assign_modules_buffers()

>>>>>>> 632719c2
        return parameters, expect_sparse_gradient

    def _assign_modules_buffers(self):
        """
        Assigns module buffers to self.modules_buffers which are then used to
        broadcast across ranks when broadcast_buffers=True. Note that this
        must be called every time buffers need to be synced because buffers can
        be reassigned by user module,
        see https://github.com/pytorch/pytorch/issues/63916.
        """
        # Collect buffers for modules, filtering out buffers that should be ignored.
        named_module_buffers = [
            (buffer, buffer_name)
            for buffer_name, buffer in self.module.named_buffers()
            if buffer_name not in self.parameters_to_ignore
        ]
        self.modules_buffers = [
            buffer
            for (buffer, buffer_name) in named_module_buffers
        ]
        # Dict[str, tensor] representing module buffers not ignored by DDP.
        self.named_module_buffers = {
            buffer_name: buffer for (buffer, buffer_name) in named_module_buffers
        }

    def _build_param_to_name_mapping(self, parameters):
        param_to_param_index = {parameters[i]: i for i in range(len(parameters))}
        param_set = set(parameters)
        param_index_to_param_fqn = {}
        for module_name, module in self.module.named_modules():
            for param_name, param in module.named_parameters(recurse=False):
                fqn = f"{module_name}.{param_name}"
                # Bypass ignored parameters since those are not reduced by DDP
                # to begin with.
                if fqn not in self.parameters_to_ignore and param.requires_grad:
                    if param not in param_set:
                        self._log_and_throw(
                            ValueError,
                            f"Param with name {fqn} found in module parameters, but not DDP parameters."
                            " This indicates a bug in DDP, please report an issue to PyTorch.",
                        )
                    param_index = param_to_param_index[param]
                    param_index_to_param_fqn[param_index] = fqn

        # Ensure we covered all parameters
        if len(param_set) != len(param_index_to_param_fqn):
            self._log_and_throw(
                ValueError,
                (
                    "Expected param to name mapping to cover all parameters, but"
                    f" got conflicting lengths: {len(param_set)} vs "
                    f"{len(param_index_to_param_fqn)}. This indicates a bug in DDP"
                    ", please report an issue to PyTorch."
                ),
            )

        return param_index_to_param_fqn

    def _get_parameters(self, m, recurse=True):
        """
        Returns a generator of module parameters
        """

        def model_parameters(m):
            ps = (
                m._former_parameters.values()
                if hasattr(m, "_former_parameters")
                else m.parameters(recurse=False)
            )
            for p in ps:
                yield p

        for m in m.modules() if recurse else [m]:
            for p in model_parameters(m):
                yield p

    def _check_default_group(self):
        pickle_not_supported = False
        try:
            if self.process_group != _get_default_group():
                pickle_not_supported = True
        except RuntimeError:
            pickle_not_supported = True

        if pickle_not_supported:
            self._log_and_throw(
                RuntimeError,
                "DDP Pickling/Unpickling are only supported "
                "when using DDP with the default process "
                "group. That is, when you have called "
                "init_process_group and have not passed "
                "process_group argument to DDP constructor",
            )

    @contextmanager
    def no_sync(self):
        r"""
        A context manager to disable gradient synchronizations across DDP
        processes. Within this context, gradients will be accumulated on module
        variables, which will later be synchronized in the first
        forward-backward pass exiting the context.

        Example::

            >>> ddp = torch.nn.parallel.DistributedDataParallel(model, pg)
            >>> with ddp.no_sync():
            >>>   for input in inputs:
            >>>     ddp(input).backward()  # no synchronization, accumulate grads
            >>> ddp(another_input).backward()  # synchronize grads
        """
        old_require_backward_grad_sync = self.require_backward_grad_sync
        self.require_backward_grad_sync = False
        try:
            yield
        finally:
            self.require_backward_grad_sync = old_require_backward_grad_sync

    def forward(self, *inputs, **kwargs):
        with torch.autograd.profiler.record_function("DistributedDataParallel.forward"):
            if torch.is_grad_enabled() and self.require_backward_grad_sync:
                self.logger.set_runtime_stats_and_log()
                self.num_iterations += 1
                self.reducer.prepare_for_forward()

            # Notify the join context that this process has not joined, if
            # needed
            work = Join.notify_join_context(self)
            if work:
                self.reducer._set_forward_pass_work_handle(
                    work, self._divide_by_initial_world_size
                )

            # Calling _rebuild_buckets before forward compuation,
            # It may allocate new buckets before deallocating old buckets
            # inside _rebuild_buckets. To save peak memory usage,
            # call _rebuild_buckets before the peak memory usage increases
            # during forward computation.
            # This should be called only once during whole training period.
            if torch.is_grad_enabled() and self.reducer._rebuild_buckets():
                logging.info("Reducer buckets have been rebuilt in this iteration.")
                self._has_rebuilt_buckets = True

            # sync params according to location (before/after forward) user
            # specified as part of hook, if hook was specified.
            buffer_hook_registered = hasattr(self, 'buffer_hook')
            if self._check_sync_bufs_pre_fwd():
                self._sync_buffers()

            if self._join_config.enable:
                # Notify joined ranks whether they should sync in backwards pass or not.
                self._check_global_requires_backward_grad_sync(is_joined_rank=False)

            if self.device_ids:
                inputs, kwargs = self.to_kwargs(inputs, kwargs, self.device_ids[0])
                output = self.module(*inputs[0], **kwargs[0])
            else:
                output = self.module(*inputs, **kwargs)

            # sync params according to location (before/after forward) user
            # specified as part of hook, if hook was specified.
            if self._check_sync_bufs_post_fwd():
                self._sync_buffers()

            if torch.is_grad_enabled() and self.require_backward_grad_sync:
                self.require_forward_param_sync = True
                # We'll return the output object verbatim since it is a freeform
                # object. We need to find any tensors in this object, though,
                # because we need to figure out which parameters were used during
                # this forward pass, to ensure we short circuit reduction for any
                # unused parameters. Only if `find_unused_parameters` is set.
                if self.find_unused_parameters and not self.static_graph:
                    # Do not need to populate this for static graph.
                    self.reducer.prepare_for_backward(list(_find_tensors(output)))
                else:
                    self.reducer.prepare_for_backward([])
            else:
                self.require_forward_param_sync = False

        # TODO: DDPSink is currently enabled for unused parameter detection and
        # static graph training for first iteration.
        if (self.find_unused_parameters and not self.static_graph) or (
            self.static_graph and self.num_iterations == 1
        ):
            state_dict = {
                'static_graph': self.static_graph,
                'num_iterations': self.num_iterations,
            }

            output_tensor_list, treespec, output_is_rref = _tree_flatten_with_rref(
                output
            )
            output_placeholders = [None for _ in range(len(output_tensor_list))]
            # Do not touch tensors that have no grad_fn, which can cause issues
            # such as https://github.com/pytorch/pytorch/issues/60733
            for i, output in enumerate(output_tensor_list):
                if torch.is_tensor(output) and output.grad_fn is None:
                    output_placeholders[i] = output

            # When find_unused_parameters=True, makes tensors which require grad
            # run through the DDPSink backward pass. When not all outputs are
            # used in loss, this makes those corresponding tensors receive
            # undefined gradient which the reducer then handles to ensure
            # param.grad field is not touched and we don't error out.
            passthrough_tensor_list = _DDPSink.apply(
                self.reducer,
                state_dict,
                *output_tensor_list,
            )
            for i in range(len(output_placeholders)):
                if output_placeholders[i] is None:
                    output_placeholders[i] = passthrough_tensor_list[i]

            # Reconstruct output data structure.
            output = _tree_unflatten_with_rref(
                output_placeholders, treespec, output_is_rref
            )
        return output

    def scatter(self, inputs, kwargs, device_ids):
        return scatter_kwargs(inputs, kwargs, device_ids, dim=self.dim)

    def _recursive_to(self, inputs, target_gpu):
        r"""
        Recursively moves input to the target_gpu.
        """

        def to_map(obj):
            if isinstance(obj, torch.Tensor):
                if obj.device == torch.device("cuda", target_gpu):
                    return (obj,)
                if not self.use_side_stream_for_tensor_copies:
                    return (obj.to(target_gpu),)
                else:
                    # Perform CPU -> GPU copies in a background stream. This code is
                    # motivated from similar logic in torch/nn/parallel/_functions.py
                    stream = _get_stream(target_gpu)
                    with torch.cuda.stream(stream):
                        output = obj.to(target_gpu)
                    # synchronize with the copy stream
                    with torch.cuda.device(target_gpu):
                        current_stream = torch.cuda.current_stream()
                        # Sync the current stream with the copy stream
                        current_stream.wait_stream(stream)
                        # Ensure tensor memory is not reused until work on
                        # main stream is complete
                        output.record_stream(current_stream)
                    return (output,)
            if is_namedtuple(obj):
                return [type(obj)(*args) for args in zip(*map(to_map, obj))]
            if isinstance(obj, tuple) and len(obj) > 0:
                return list(zip(*map(to_map, obj)))
            if isinstance(obj, list) and len(obj) > 0:
                return [list(i) for i in zip(*map(to_map, obj))]
            if isinstance(obj, dict) and len(obj) > 0:
                return [type(obj)(i) for i in zip(*map(to_map, obj.items()))]
            return [obj]

        # Avoid reference cycle
        try:
            res = to_map(inputs)
        finally:
            to_map = None
        return res

    def to_kwargs(self, inputs, kwargs, device_id):
        inputs = self._recursive_to(inputs, device_id) if inputs else []
        kwargs = self._recursive_to(kwargs, device_id) if kwargs else []
        if len(inputs) < len(kwargs):
            inputs.extend([() for _ in range(len(kwargs) - len(inputs))])
        elif len(kwargs) < len(inputs):
            kwargs.extend([{} for _ in range(len(inputs) - len(kwargs))])
        inputs = tuple(inputs)
        kwargs = tuple(kwargs)
        return inputs, kwargs

    def gather(self, outputs, output_device):
        return gather(outputs, output_device, dim=self.dim)

    def train(self, mode=True):
        super(DistributedDataParallel, self).train(mode)
        return self

    # When running in join mode, schedules an allreduce to match the one in the
    # forward pass to determine the no. of currently active processes and whether
    # all processes have joined.
    def _schedule_shadow_all_reduce_for_fwd_pass(self):
        all_active_procs = torch.zeros(1, device=self.device)
        dist.all_reduce(all_active_procs, group=self.process_group)
        return all_active_procs.item()

    # When running in join mode, schedules an allreduce to notify joined ranks
    # of whether backwards pass synchronization will run this iteraton or not.
    def _check_global_requires_backward_grad_sync(self, is_joined_rank):
        if not is_joined_rank and self.require_backward_grad_sync:
            requires_sync_tensor = torch.ones(1, device=self.device)
        else:
            requires_sync_tensor = torch.zeros(1, device=self.device)

        work = dist.all_reduce(
            requires_sync_tensor, group=self.process_group, async_op=True
        )
        return work

    # When running in join mode, checks and performs sync of module buffers if
    # the models have buffers that should be synchronized in the forward pass.
    def _check_and_sync_module_buffers(self):
        if self._check_sync_bufs_pre_fwd():
            authoritative_rank = self._find_common_rank(self._distributed_rank, False)
            self._sync_module_buffers(authoritative_rank)

    # When running in join model, agrees upon a common rank and broadcast model
    # parameters to all other ranks.
    def _sync_final_model(self, is_last_joiner):
        # Agree upon the process that will be the authoritative model copy.
        # The current rank is a candidate for being the authoritative copy if
        # is_last_joiner=True. We break ties via picking the larger rank.
        self._authoritative_rank = self._find_common_rank(
            self._distributed_rank, is_last_joiner
        )
        self._sync_params_and_buffers(authoritative_rank=self._authoritative_rank)

    # Schedule comm ops to match those scheduled in the reducer's backward
    # pass.
    def _match_all_reduce_for_bwd_pass(self):
        comm_work = []
        # Schedule comm in the same order as Reducer schedules them, i.e.
        # the order of the buckets. Retrieving the bucket order from the reducer
        # ensures that we keep the same order in join mode, such as when bucket
        # order is rebuilt dynamically.

        # Returns grad_buckets in order, but real tensors are substituted with
        # zero tensors of the same shape.
        grad_buckets = self.reducer._get_zeros_like_grad_buckets()
        for grad_bucket in grad_buckets:
            # Joined processes contribute zero gradient. In the case that
            # divide_by_initial_world_size=True, we divide grads by the static
            # world size, if not, the dividing factor is reduced by the number
            # of joined processes.
            work = self.reducer._run_comm_hook(grad_bucket)
            comm_work.append(work)
        for work in comm_work:
            work.wait()

    # Allreduces the used parameter mapping across ranks.
    def _match_unused_params_allreduce(self):
        locally_used_param_map = self.reducer._get_local_used_map()
        self.process_group.allreduce(locally_used_param_map)

    def join(
        self,
        divide_by_initial_world_size: bool = True,
        enable: bool = True,
        throw_on_early_termination: bool = False,
    ):
        r"""
        A context manager to be used in conjunction with an instance of
        :class:`torch.nn.parallel.DistributedDataParallel` to be
        able to train with uneven inputs across participating processes.

        This context manager will keep track of already-joined DDP processes,
        and "shadow" the forward and backward passes by inserting collective
        communication operations to match with the ones created by non-joined
        DDP processes. This will ensure each collective call has a corresponding
        call by already-joined DDP processes, preventing hangs or errors that
        would otherwise happen when training with uneven inputs across
        processes. Alternatively, if the flag ``throw_on_early_termination`` is
        specified to be ``True``, all trainers will throw an error once one rank
        runs out of inputs, allowing these errors to be caught and handled
        according to application logic.

        Once all DDP processes have joined, the context manager will broadcast
        the model corresponding to the last joined process to all processes to
        ensure the model is the same across all processes
        (which is guaranteed by DDP).

        To use this to enable training with uneven inputs across processes,
        simply wrap this context manager around your training loop. No further
        modifications to the model or data loading is required.

        .. warning::
            If the model or training loop this context manager is wrapped around
            has additional distributed collective operations, such as
            ``SyncBatchNorm`` in the model's forward pass, then the flag
            ``throw_on_early_termination`` must be enabled. This is because this
            context manager is not aware of non-DDP collective communication.
            This flag will cause all ranks to throw when any one rank
            exhausts inputs, allowing these errors to be caught and recovered
            from across all ranks.

        Args:
            divide_by_initial_world_size (bool): If ``True``, will divide
                gradients by the initial ``world_size`` DDP training was launched
                with. If ``False``, will compute the effective world size
                (number of ranks that have not depleted their inputs yet) and
                divide gradients by that during allreduce. Set
                ``divide_by_initial_world_size=True`` to ensure every input
                sample including the uneven inputs have equal weight in terms of
                how much they contribute to the global gradient. This is
                achieved by always dividing the gradient by the initial
                ``world_size`` even when we encounter uneven inputs. If you set
                this to ``False``, we divide the gradient by the remaining
                number of nodes. This ensures parity with training on a smaller
                ``world_size`` although it also means the uneven inputs would
                contribute more towards the global gradient. Typically, you
                would want to set this to ``True`` for cases where the last few
                inputs of your training job are uneven. In extreme cases, where
                there is a large discrepancy in the number of inputs, setting
                this to ``False`` might provide better results.
            enable (bool): Whether to enable uneven input detection or not. Pass
                in ``enable=False`` to disable in cases where you know that
                inputs are even across participating processes. Default is
                ``True``.
            throw_on_early_termination (bool): Whether to throw an error
                or continue training when at least one rank has exhausted
                inputs. If ``True``, will throw upon the first rank reaching end
                of data. If ``False``, will continue training with a smaller
                effective world size until all ranks are joined. Note that if
                this flag is specified, then the flag
                ``divide_by_initial_world_size`` would be ignored. Default
                is ``False``.


        Example::

            >>> import torch
            >>> import torch.distributed as dist
            >>> import os
            >>> import torch.multiprocessing as mp
            >>> import torch.nn as nn
            >>> # On each spawned worker
            >>> def worker(rank):
            >>>     dist.init_process_group("nccl", rank=rank, world_size=2)
            >>>     torch.cuda.set_device(rank)
            >>>     model = nn.Linear(1, 1, bias=False).to(rank)
            >>>     model = torch.nn.parallel.DistributedDataParallel(
            >>>         model, device_ids=[rank], output_device=rank
            >>>     )
            >>>     # Rank 1 gets one more input than rank 0.
            >>>     inputs = [torch.tensor([1]).float() for _ in range(10 + rank)]
            >>>     with model.join():
            >>>         for _ in range(5):
            >>>             for inp in inputs:
            >>>                 loss = model(inp).sum()
            >>>                 loss.backward()
            >>>     # Without the join() API, the below synchronization will hang
            >>>     # blocking for rank 1's allreduce to complete.
            >>>     torch.cuda.synchronize(device=rank)
        """
        return Join(
            [self],
            enable,
            throw_on_early_termination,
            divide_by_initial_world_size=divide_by_initial_world_size,
        )

    def join_hook(
        self,
        **kwargs,
    ):
        r"""
        Returns the DDP join hook, which enables training on uneven inputs by
        shadowing the collective communications in the forward and backward
        passes.

        Arguments:
            kwargs (dict): a :class:`dict` containing any keyword arguments
                to modify the behavior of the join hook at run time; all
                :class:`Joinable` instances sharing the same join context
                manager are forwarded the same value for ``kwargs``.

        The hook supports the following keyword arguments:
            divide_by_initial_world_size (bool, optional):
                If ``True``, then gradients are divided by the initial world
                size that DDP was launched with.
                If ``False``, then gradients are divided by the effective world
                size (i.e. the number of non-joined processes), meaning that
                the uneven inputs contribute more toward the global gradient.
                Typically, this should be set to ``True`` if the degree of
                unevenness is small but can be set to ``False`` in extreme
                cases for possibly better results.
                Default is ``True``.
        """
        divide_by_initial_world_size = kwargs.get("divide_by_initial_world_size", True)
        return _DDPJoinHook(
            self, divide_by_initial_world_size=divide_by_initial_world_size
        )

    @property
    def join_device(self):
        return self.device

    @property
    def join_process_group(self):
        return self.process_group

    def _register_buffer_comm_hook(
        self,
        state,
        hook: callable,
        comm_hook_location=_BufferCommHookLocation.POST_FORWARD
    ):
        r"""
            Allows custom registration of hooks that define how buffer are
            synchronized across ranks. The hook takes in an optional state
            and is passed in a Dict[str, Tensor] corresponding to buffer names
            and the buffers, and can run arbitrary reductions on buffers as
            opposed to DDP's default broadcast from rank 0. This is useful for
            example if a counter needs to be summed or averaged across ranks
            every iteration.

            Args:
                state (Any): Optional state that is passed to the hook.
                hook (Callable): Callable with the following signature:
                                ``hook(state: object, buffers: Dict[str, torch.Tensor])
                                -> Optional[List[torch.futures.Future[torch.Tensor]]]``
                comm_hook_location (_BufferCommHookLocation): Enum value indicating
                                where to run the hook.
                                _BufferCommHookLocation.PRE_FORWARD means that the
                                hook will run _before_ the forward pass, and
                                _BufferCommHookLocation.POST_FORWARD means that the
                                hook will run _after_ the forward pass.

                hook (callable): Callable with the following signature:
                             ``hook(state: object, bucket: dist.GradBucket) -> torch.futures.Future[torch.Tensor]``:

                NOTE: To maximize performance, users can return a
                    List[torch.futures.Future] from their hook, and DDP will
                    install and await these hooks appropriately at the end of
                    the backward pass. This will ensure all buffers are
                    synchronized by the end of the backward pass. If this
                    setting is used, it is recommended to pass
                    comm_hook_location=_BufferCommHookLocation.POST_FORWARD,
                    which will trigger the hook after the forward pass.
                    If _BufferCommHookLocation.PRE_FORWARD is used, users must
                    ensure appropriate synchronization when manipulating GPU
                    buffers in the forward pass.
            """
        assert callable(hook)
        self.buffer_hook = _BufferCommHook(
            buffer_comm_hook=hook,
            buffer_comm_hook_state=state,
            buffer_comm_hook_location=comm_hook_location
        )

    def register_comm_hook(self, state: object, hook: callable):
        r"""
        Registers a communication hook which is an enhancement that provides a
        flexible hook to users where they can specify how DDP aggregates gradients
        across multiple workers.

        This hook would be very useful for researchers to try out new ideas. For
        example, this hook can be used to implement several algorithms like GossipGrad
        and gradient compression which involve different communication strategies for
        parameter syncs while running Distributed DataParallel training.

        Args:
            state (object): Passed to the hook to maintain any state information during the training process.
                            Examples include error feedback in gradient compression,
                            peers to communicate with next in GossipGrad, etc.

                            It is locally stored by each worker
                            and shared by all the gradient tensors on the worker.
            hook (callable): Callable with the following signature:
                             ``hook(state: object, bucket: dist.GradBucket) -> torch.futures.Future[torch.Tensor]``:

                             This function is called once the bucket is ready. The
                             hook can perform whatever processing is needed and return
                             a Future indicating completion of any async work (ex: allreduce).
                             If the hook doesn't perform any communication, it still
                             must return a completed Future. The Future should hold the
                             new value of grad bucket's tensors. Once a bucket is ready,
                             c10d reducer would call this hook and use the tensors returned
                             by the Future and copy grads to individual parameters.
                             Note that the future's return type must be a single tensor.

                             We also provide an API called ``get_future`` to retrieve a
                             Future associated with the completion of ``c10d.ProcessGroup.Work``.
                             ``get_future`` is currently supported for NCCL and also supported for most
                             operations on GLOO and MPI, except for peer to peer operations (send/recv).

        .. warning ::
            Grad bucket's tensors will not be predivided by world_size. User is responsible
            to divide by the world_size in case of operations like allreduce.

        .. warning ::
            DDP communication hook can only be registered once and should be registered
            before calling backward.

        .. warning ::
            The Future object that hook returns should contain a single tensor
            that has the same shape with the tensors inside grad bucket.

        .. warning ::
            ``get_future`` API supports NCCL, and partially GLOO and MPI backends (no support
            for peer-to-peer operations like send/recv) and will return a ``torch.futures.Future``.

        Example::
            Below is an example of a noop hook that returns the same tensor.

            >>> def noop(state: object, bucket: dist.GradBucket): -> torch.futures.Future[torch.Tensor]
            >>>     fut = torch.futures.Future()
            >>>     fut.set_result(bucket.buffer())
            >>>     return fut

            >>> ddp.register_comm_hook(state=None, hook=noop)

        Example::
            Below is an example of a Parallel SGD algorithm where gradients are encoded before
            allreduce, and then decoded after allreduce.

            >>> def encode_and_decode(state: object, bucket: dist.GradBucket): -> torch.futures.Future[torch.Tensor]
            >>>     encoded_tensor = encode(bucket.buffer()) # encode gradients
            >>>     fut = torch.distributed.all_reduce(encoded_tensor).get_future()
            >>>     # Define the then callback to decode.
            >>>     def decode(fut):
            >>>         decoded_tensor = decode(fut.value()[0]) # decode gradients
            >>>         return decoded_tensor
            >>>     return fut.then(decode)

            >>> ddp.register_comm_hook(state=None, hook=encode_and_decode)
        """
        self._check_comm_hook(hook)
        self.logger._set_comm_hook_name(hook.__qualname__)
        dist._register_comm_hook(self.reducer, state, hook)

    def _register_builtin_comm_hook(self, comm_hook_type):
        r"""
        Registers a built-in communication hook that specifies how DDP
        aggregates gradients across multiple workers.
        The built-in hooks aim to provide efficient C++ implementations for certain hooks,
        which might not be as efficient if implemented in Python using a Python communication hook.

        Args:
            comm_hook_type (dist.BuiltinCommHookType): type of communication hook, such as
            ALLREDUCE, FP16_COMPRESS, etc.

        .. warning ::
            DDP communication hook can only be registered once and should be registered
            before calling backward.

        Example::
            Below is an example of a FP16 compression where gradients are
            compressed into 16-bit floating-point numbers before allreduce, and
            then decompressed after allreduce.

            >>> ddp._register_builtin_comm_hook(dist.BuiltinCommHookType.FP16_COMPRESS)

        """
        self.logger._set_comm_hook_name(str(comm_hook_type))
        dist._register_builtin_comm_hook(self.reducer, comm_hook_type)

    def _distributed_broadcast_coalesced(
        self, tensors, buffer_size, authoritative_rank=0
    ):
        dist._broadcast_coalesced(
            self.process_group, tensors, buffer_size, authoritative_rank
        )

    def _check_sync_bufs_post_fwd(self):
        return (
            self.will_sync_module_buffers() and
            hasattr(self, 'buffer_hook') and
            self.buffer_hook.buffer_comm_hook_location ==
            _BufferCommHookLocation.POST_FORWARD
        )

    def _check_sync_bufs_pre_fwd(self):
        return self.will_sync_module_buffers() and (
            not hasattr(self, 'buffer_hook') or
            self.buffer_hook.buffer_comm_hook_location
            == _BufferCommHookLocation.PRE_FORWARD
        )

    def will_sync_module_buffers(self):
        return (
            self.require_forward_param_sync
            and self.broadcast_buffers
            and len(self.modules_buffers) > 0
        )

    def _find_common_rank(self, input_rank, rank_cond):
        # -1 indicates that this rank is not under consideration to be the
        # common_rank
        rank_to_use = torch.tensor(
            [input_rank if rank_cond else -1],
            device=self.device,
        )
        dist.all_reduce(rank_to_use, op=ReduceOp.MAX, group=self.process_group)
        if rank_to_use.item() == -1:
            self._log_and_throw(
                ValueError,
                "BUG! Expected rank_cond to be true for at least one process."
                " This indicates a bug in PyTorch, please report an issue.",
            )
        return rank_to_use.item()

    def _sync_buffers(self):
        with torch.no_grad():
            # module buffer sync
            # Synchronize buffers across processes.
            # If we are running DDP with the join manager, we have to agree
            # upon a rank to sync module buffers from, since rank 0 may
            # already have been joined and have stale module buffers.
            if self._join_config.enable:
                authoritative_rank = self._find_common_rank(
                    self._distributed_rank, True
                )
            else:
                # The process with rank 0 is considered the authoritative copy.
                authoritative_rank = 0
            # Update self.modules_buffers incase any buffers were
            # reassigned.
            self._assign_modules_buffers()
            self._sync_module_buffers(authoritative_rank)

    def _sync_module_buffers(self, authoritative_rank):
        if not hasattr(self, 'buffer_hook'):
            self._default_broadcast_coalesced(authoritative_rank=authoritative_rank)
        else:
            hook = self.buffer_hook.buffer_comm_hook
            state = self.buffer_hook.buffer_comm_hook_state
            futs = hook(state, self.named_module_buffers)
            if futs is not None:
                self.reducer._install_post_backward_futures(futs)

    def _default_broadcast_coalesced(
        self, bufs=None, bucket_size=None, authoritative_rank=0
    ):
        """
        Broadcasts buffers from rank 0 to rest of workers. If bufs, bucket_size
        are None, default values self.modules_buffers and
        self.broadcast_bucket_size are used instead.
        """
        if bufs is None:
            bufs = self.modules_buffers
        if bucket_size is None:
            bucket_size = self.broadcast_bucket_size

        self._distributed_broadcast_coalesced(
            bufs,
            bucket_size,
            authoritative_rank
        )

    def _passing_sync_batchnorm_handle(self, module):
        for layer in module.modules():
            if isinstance(layer, torch.nn.modules.SyncBatchNorm):
                if self.device_type == "cpu":
                    self._log_and_throw(
                        ValueError, "SyncBatchNorm layers only work with GPU modules"
                    )

    def _check_comm_hook(self, hook):
        if not callable(hook):
            self._log_and_throw(TypeError, "Communication hook must be callable.")

        sig = inspect.signature(hook)
        if (
            sig.parameters["bucket"].annotation != inspect._empty
            and sig.parameters["bucket"].annotation != dist.GradBucket
        ):
            self._log_and_throw(
                ValueError,
                "Communication hook: bucket annotation should be dist.GradBucket.",
            )

        if (
            sig.return_annotation != inspect._empty
            and sig.return_annotation != torch.futures.Future[torch.Tensor]
        ):
            self._log_and_throw(
                ValueError,
                "Communication hook: return annotation should be torch.futures.Future[torch.Tensor].",
            )

        if (
            hook.__name__ in ["bf16_compress_hook", "bf16_compress_wrapper_hook"]
            and
            (
                torch.version.cuda is None
                or int(torch.version.cuda.split('.')[0]) < 11
                or not dist.is_available()
                or not dist.is_nccl_available()
                or torch.cuda.nccl.version() < (2, 9, 7)
            )
        ):
            self._log_and_throw(TypeError, "BF16 all reduce communication hook required CUDA 11+ and NCCL 2.9.7+.")

    @property
    def _distributed_rank(self):
        return dist.get_rank(self.process_group)

    @staticmethod
    def _set_params_and_buffers_to_ignore_for_model(
        module, params_and_buffers_to_ignore
    ):
        """
        Sets parameters and buffers to be ignored by DDP. Expected format for
        parameters is the fully qualified name: {module_name}.{param_name}, and
        similarly, {module_name}.{buffer_name} for buffers. For example:
        params_to_ignore = []
        # NB: model here is vanilla PyTorch module, not yet wrapped with DDP.
        for module_name, module in model.named_modules():
            for param_name, param in module.named_parameters(recurse=False):
                if should_ignore(param):
                    # Create expected format
                    fqn = f"{module_name}.{param_name}"
                    params_to_ignore.append(fqn)
        torch.nn.parallel.DistributedDataParallel._set_params_and_buffers_to_ignore_for_model(
            model,
            params_to_ignore
        )
        """
        # This is a workaround to set parameters and buffers DDP should ignore
        # during synchronization. It will be removed when the API is finalized
        # as part of addressing https://github.com/pytorch/pytorch/issues/43690.
        module._ddp_params_and_buffers_to_ignore = params_and_buffers_to_ignore

    def _get_ddp_logging_data(self):
        r"""
        This interface can be called after DistributedDataParallel() is
        constructed. It returns a dictionary of logging data. It could help
        for debugging and analysis. The loggind data includes DistributedDataParallel
        constructor input parameters, some internal states of DistributedDataParallel
        and performance metrics. Simply print the dictorinary and see what
        these metrics are.
        THis is a prototype interface and subject to change in the future.
        """
        ddp_logging_data = self.logger._get_ddp_logging_data()
        return {**ddp_logging_data.strs_map, **ddp_logging_data.ints_map}

    def _set_ddp_runtime_logging_sample_rate(self, sample_rate):
        r"""
        This interface allows users to set sample_rate of collecting
        runtime stats. The runtime stats will be recorded for the
        first 10 iterations, after 10 iteratons runtime stats will be
        recorded once every "sample_rate" training iterations. In
        default, runtime stats are recorded for the first 10 iterations,
        after 10 iterations runtime stats are recorded once every
        "kDDPRuntimeLoggingSampleRate=100" training iterations.
        This is a prototype interface and subject to change in the future.
        """
        if sample_rate < 1:
            self._log_and_throw(
                ValueError,
                "DDP runtime logging sample rate should be equal or greater than 1",
            )
        self.reducer._set_ddp_runtime_logging_sample_rate(sample_rate)

    def _set_static_graph(self):
        """
        Users can explicitly let DDP know the trained graph is static,
        when 1) the set of used and unused parameters will not change
        during the whole training loop; in this case, it does not matter
        whether users set find_unsued_parameters = true or not.
        2) how the graph is trained will not change during the whole training
        loop (meaning there is no control flow depending on iterations).
        When graph is set to be static, DDP will support cases that can not
        be supported in the past: 1) reentrant backwards
        2) activation checkpointing multiple times 3)
        activation checkpointing with find_unused_parameters = true.
        4) not all output tensors are used in loss calculation.
        5) there is model parameter that is outside of forward function.
        6) potentially improve performance when find_unsued_parameters = true
        or there are unused parameters, as DDP will not search graph in each
        iteraton to detect unused parameters when static_graph is set to be True.

        This API should be called after DistributedDataParallel construction, and
        before training loops starts. Also it should be called in the same way for
        all ranks. For example:
            ddp_model = DistributedDataParallel(model)
            ddp_model._set_static_graph()
            for i in range(n):
                .....
        """
        self.static_graph = True
        self.reducer._set_static_graph()
        self.logger._set_static_graph()
        if self.find_unused_parameters:
            warnings.warn(
                "You passed find_unused_parameters=true to DistributedDataParallel, "
                "`_set_static_graph` will detect unused parameters automatically, so "
                "you do not need to set find_unused_parameters=true, just be sure these "
                "unused parameters will not change during training loop while calling "
                "`_set_static_graph`."
            )<|MERGE_RESOLUTION|>--- conflicted
+++ resolved
@@ -757,15 +757,9 @@
         # Build list of booleans indicating whether or not to expect sparse
         # gradients for the corresponding parameters.
         expect_sparse_gradient = list(produces_sparse_gradient(module) for module, _ in modules_and_parameters)
-<<<<<<< HEAD
 
         self._assign_modules_buffers()
 
-=======
-
-        self._assign_modules_buffers()
-
->>>>>>> 632719c2
         return parameters, expect_sparse_gradient
 
     def _assign_modules_buffers(self):
