#include <ATen/ATen.h>
#include <ATen/core/Dict.h>
#ifdef USE_RPC
#include <torch/csrc/distributed/rpc/rref_context.h>
#endif
#include <torch/csrc/jit/api/function_impl.h>
#include <torch/csrc/jit/mobile/type_parser.h>
#include <torch/csrc/jit/serialization/pickler.h>
#include <torch/csrc/jit/serialization/storage_context.h>
#include <torch/csrc/jit/serialization/unpickler.h>
#include <string>

namespace torch {
namespace jit {

using ::c10::IValue;

static void restoreAccurateTypeTagsIfPossible(const IValue& root) {
  if (root.isObject()) {
    restoreAccurateTypeTags(root, root.type());
  }
}

// Pickled objects are stored in a form compatible with Python pickling.
// In torchscript List[T]/Dict[K, V] are statically typed and contain
// dynamic type tags that allow T, K, and V to be recovered. But this
// info is not stored in the Python pickling information. However, we
// can recover this information from the static type of the top-level
// object being unpickled, because we have a record of the type of the
// objects it contains as attributes.
// `IfPossible` - we can only do this recovery when we have an object as
// the top-level unpickled thing (which is guaranteed for Modules, but
// not for torch.load/torch.save). Otherwise we do not know the types
// of the contained objects and cannot restore the tags.
void restoreAccurateTypeTags(const IValue& root, const TypePtr& type_tag) {
  struct Work {
    TypePtr static_type;
    IValue value;
  };
  std::vector<Work> to_process = {{type_tag, root}};
  std::unordered_set<const void*> scanned;
  while (!to_process.empty()) {
    Work w = std::move(to_process.back());
    to_process.pop_back();
    // ensure we only scan each pointer value once, otherwise this
    // can become exponential (and if we allow recursive data in the future,
    // it would not terminiate).
    if (w.value.isPtrType()) {
      const void* key = w.value.internalToPointer();
      auto it = scanned.find(key);
      if (it != scanned.end()) {
        continue;
      }
      scanned.emplace_hint(it, key);
    }
    switch (w.static_type->kind()) {
      case TensorType::Kind:
      case StorageType::Kind:
      case NumberType::Kind:
      case FloatType::Kind:
      case ComplexType::Kind:
      case IntType::Kind:
      case NoneType::Kind:
      case GeneratorType::Kind:
      case QuantizerType::Kind:
      case BoolType::Kind:
      case VarType::Kind:
      case CapsuleType::Kind:
      case PyObjectType::Kind:
      case StringType::Kind:
      case FunctionType::Kind:
      case DeviceObjType::Kind:
      case StreamObjType::Kind:
      case QSchemeType::Kind:
      case LayoutType::Kind:
      case ScalarTypeType::Kind:
      case RRefType::Kind:
      case AnyType::Kind:
      case AnyListType::Kind:
      case AnyTupleType::Kind:
      case AnyClassType::Kind:
      case AnyEnumType::Kind:
        // no op, there is nothing to tag
        break;
      case EnumType::Kind:
        // TODO(gmagogsfm): Implement serialization/deserialization of Enum.
        AT_ASSERT(false);
      case TupleType::Kind: {
        auto t = w.value.toTuple();
        auto ttype = w.static_type->expect<TupleType>();
        for (size_t i = 0; i < ttype->containedTypes().size(); ++i) {
          Work elem = {ttype->containedTypes().at(i), t->elements().at(i)};
          to_process.emplace_back(std::move(elem));
        }
      } break;
      case FutureType::Kind: {
        auto f = w.value.toFuture();
        auto t = w.static_type->expect<FutureType>();
        if (f->completed()) {
          Work elem = {t->getElementType(), f->value()};
          to_process.emplace_back(std::move(elem));
        }
      } break;
      case OptionalType::Kind: {
        if (!w.value.isNone()) {
          auto t = w.static_type->expect<OptionalType>();
          Work elem = {t->getElementType(), w.value};
          to_process.emplace_back(std::move(elem));
        }
      } break;
      case UnionType::Kind: {
        auto t = w.static_type->expect<UnionType>();
        if (t->containedTypes().size() == 2 &&
            t->canHoldType(NoneType::get())) {
          if (!w.value.isNone()) {
            auto inner = t->containedTypes()[0] != NoneType::get()
                ? t->containedTypes()[0]
                : t->containedTypes()[1];
            Work elem = {inner, w.value};
            to_process.emplace_back(std::move(elem));
          }
        }
      } break;
      case ListType::Kind: {
        // specialized lists do not need their type refined, so we can exit
        // early here
        if (!w.value.isList()) {
          break;
        }
        auto elem_type = w.static_type->castRaw<ListType>()->getElementType();
        auto lst = w.value.toList();
        lst.unsafeSetElementType(elem_type);
        for (const IValue item : lst) {
          Work elem = {elem_type, item};
          to_process.emplace_back(std::move(elem));
        }
      } break;
      case DictType::Kind: {
        auto dt = w.static_type->cast<DictType>();
        auto d = w.value.toGenericDict();
        d.unsafeSetKeyType(dt->getKeyType());
        d.unsafeSetValueType(dt->getValueType());
        for (const auto& item : d) {
          Work kelem = {dt->getKeyType(), item.key()};
          Work velem = {dt->getValueType(), item.value()};
          to_process.emplace_back(std::move(kelem));
          to_process.emplace_back(std::move(velem));
        }
      } break;
      // in both cases the dynamic type is a class, and we are going to tag with
      // the dynamic type
      case InterfaceType::Kind:
      case ClassType::Kind: {
        auto obj = w.value.toObject();
        auto typ = obj->type(); // note: intentionally using the dynamic type,
                                // the static type is potentially less accurate
        for (size_t i = 0; i < typ->numAttributes(); ++i) {
          Work elem = {typ->getAttribute(i), obj->getSlot(i)};
          to_process.emplace_back(std::move(elem));
        }
      };
    }
  }
}

void restoreContainerTypeTags(const IValue& ivalue, const TypePtr& type) {
  if (auto dict_type = type->cast<DictType>()) {
    auto dict = ivalue.toGenericDict();
    dict.unsafeSetKeyType(dict_type->getKeyType());
    dict.unsafeSetValueType(dict_type->getValueType());
  } else if (auto list_type = type->cast<ListType>()) {
    ivalue.toList().unsafeSetElementType(list_type->getElementType());
  } else {
    AT_ERROR("Unknown type for tag restoration: " + type->annotation_str());
  }
}

IValue Unpickler::parse_ivalue() {
  run();
  TORCH_CHECK(
      stack_.size() == 1,
      "Unpickler expected 1 element on the stack, but found ",
      stack_.size());
  if (version_ <= 2) {
    // See [type tag serialization]
    restoreAccurateTypeTagsIfPossible(stack_[0]);
  }
  return stack_[0];
}

double Unpickler::readFloat() {
  AT_ASSERT(sizeof(double) == 8);
  double big_endian = read<double>();
  // NOLINTNEXTLINE(cppcoreguidelines-init-variables)
  double little_endian;

  // Pickle floats are big endian, so reverse the bytes
  auto big_endian_ptr = reinterpret_cast<const char*>(&big_endian);
  std::reverse_copy(
      big_endian_ptr,
      big_endian_ptr + sizeof(big_endian),
      reinterpret_cast<char*>(&little_endian));

  return little_endian;
}

void Unpickler::run() {
  // Expect a PROTO opcode and protocol number at the start of blob
  auto opcode = readOpCode();
  TORCH_CHECK(
      opcode == PickleOpCode::PROTO,
      "Expected PROTO opcode at the start"
      " of pickle archive, found ",
      int(static_cast<uint8_t>(opcode)));
  uint8_t protocol = read<uint8_t>();
  TORCH_CHECK(
      protocol == 2,
      "Only Pickle protocol 2 is supported, found protocol = ",
      protocol);

  while (true) {
    PickleOpCode opcode = readInstruction();
    if (opcode == PickleOpCode::STOP) {
      return;
    }
  }
}
void Unpickler::setInput(size_t memo_id) {
  AT_ASSERT(!stack_.empty());
  if (memo_id >= memo_table_.size()) {
    memo_table_.insert(
        memo_table_.end(), memo_id - memo_table_.size(), IValue());
    memo_table_.push_back(stack_.back());
  } else {
    memo_table_[memo_id] = stack_.back();
  }
}

// emplace_back on bool vectors does not exist on some systems
// avoid it by calling push_back for bool
template <typename T>
inline void append(std::vector<T>& a, T&& e) {
  a.emplace_back(std::forward<T>(e));
}
template <>
inline void append<bool>(std::vector<bool>& a, bool&& e) {
  a.push_back(e);
}

static std::vector<int64_t> tupleToIntList(const IValue& v) {
  return fmap(v.toTupleRef().elements(), [](const IValue& v) -> int64_t {
    return v.toInt();
  });
}

// note we cannot use toIntList, toDoubleList because during unpickling the
// lists are not yet tagged
template <typename T>
static std::vector<T> convertList(const IValue& v) {
  return fmap(v.toListRef(), [](const IValue& elem) { return elem.to<T>(); });
}

PickleOpCode Unpickler::readInstruction() {
  auto opcode = readOpCode();
  switch (opcode) {
    case PickleOpCode::EMPTY_LIST: {
      stack_.emplace_back(c10::impl::GenericList(AnyType::get()));
    } break;
    case PickleOpCode::EMPTY_TUPLE: {
      if (empty_tuple_.isNone()) {
        // we only need one object, since tuples are not mutable.
        empty_tuple_ = c10::ivalue::Tuple::create(std::vector<IValue>());
      }
      stack_.emplace_back(empty_tuple_);
    } break;
    case PickleOpCode::BINPUT: {
      size_t memo_id = read<uint8_t>();
      setInput(memo_id);
    } break;
    case PickleOpCode::LONG_BINPUT: {
      TORCH_CHECK(
          std::numeric_limits<size_t>::max() >=
              std::numeric_limits<uint32_t>::max(),
          "Found a LONG_BINPUT opcode, but size_t on this system is "
          "not big enough to decode it");
      size_t memo_id = read<uint32_t>();
      setInput(memo_id);
    } break;
    case PickleOpCode::MARK: {
      // Mark location of the container ivalue in the stack
      marks_.push_back(stack_.size());
    } break;
    case PickleOpCode::NEWTRUE: {
      stack_.emplace_back(true);
    } break;
    case PickleOpCode::NEWFALSE: {
      stack_.emplace_back(false);
    } break;
    case PickleOpCode::NONE: {
      stack_.emplace_back(IValue());
    } break;
    case PickleOpCode::BININT1: {
      uint8_t value = read<uint8_t>();
      stack_.emplace_back(int64_t(value));
    } break;
    case PickleOpCode::BININT2: {
      uint16_t value = read<uint16_t>();
      stack_.emplace_back(int64_t(value));
    } break;
    case PickleOpCode::BININT: {
      int32_t value = read<int32_t>();
      stack_.emplace_back(int64_t(value));
    } break;
    case PickleOpCode::LONG1: {
      // Only read LONG1s with 8 as the length
      uint8_t length = read<uint8_t>();
      TORCH_CHECK(length == 8, "Expected length to be 8, got ", int(length));
      stack_.emplace_back(int64_t(read<int64_t>()));
    } break;
    case PickleOpCode::BINUNICODE: {
      uint32_t length = read<uint32_t>();
      stack_.emplace_back(readBytes(length));
    } break;
    case PickleOpCode::BINFLOAT:
      stack_.emplace_back(readFloat());
      break;
    case PickleOpCode::TUPLE: {
      size_t start = marks_.back();
      marks_.pop_back();
      std::vector<IValue> elements;
      const auto tupleSize = stack_.size() - start;
      switch (tupleSize) {
        case 3: {
          auto e3 = pop(stack_);
          auto e2 = pop(stack_);
          auto e1 = pop(stack_);
          stack_.emplace_back(c10::ivalue::Tuple::create(
              std::move(e1), std::move(e2), std::move(e3)));
          break;
        }
        case 2: {
          auto e2 = pop(stack_);
          auto e1 = pop(stack_);
          stack_.emplace_back(
              c10::ivalue::Tuple::create(std::move(e1), std::move(e2)));
          break;
        }
        case 1:
          stack_.emplace_back(c10::ivalue::Tuple::create(pop(stack_)));
          break;
        default: {
          elements.reserve(stack_.size() - start);
          auto start_it = stack_.begin() + start;
          for (auto it = start_it; it != stack_.end(); ++it) {
            elements.emplace_back(std::move(*it));
          }
          stack_.erase(start_it, stack_.end());
          stack_.emplace_back(c10::ivalue::Tuple::create(std::move(elements)));
          break;
        }
      }
    } break;
    case PickleOpCode::TUPLE1: {
      stack_.emplace_back(c10::ivalue::Tuple::create(pop(stack_)));
    } break;
    case PickleOpCode::TUPLE2: {
      auto e2 = pop(stack_);
      auto e1 = pop(stack_);
      stack_.emplace_back(
          c10::ivalue::Tuple::create(std::move(e1), std::move(e2)));
    } break;
    case PickleOpCode::TUPLE3: {
      auto e3 = pop(stack_);
      auto e2 = pop(stack_);
      auto e1 = pop(stack_);
      stack_.emplace_back(c10::ivalue::Tuple::create(
          std::move(e1), std::move(e2), std::move(e3)));
    } break;
    case PickleOpCode::EMPTY_DICT:
      stack_.emplace_back(
          c10::impl::GenericDict(AnyType::get(), AnyType::get()));
      break;
    case PickleOpCode::APPENDS: {
      size_t start = marks_.back();
      auto list_ivalue = stack_.at(start - 1);
      readList(list_ivalue);
    } break;
    case PickleOpCode::LIST: {
      IValue list_ivalue = c10::impl::GenericList(AnyType::get());
      readList(list_ivalue);
      stack_.push_back(std::move(list_ivalue));
    } break;
    case PickleOpCode::DICT: {
      size_t start = marks_.back();
      marks_.pop_back();
      auto dict = c10::impl::GenericDict(AnyType::get(), AnyType::get());
      for (size_t i = start; i < stack_.size(); i += 2) {
        dict.insert_or_assign(stack_[i], stack_[i + 1]);
      }
      stack_.erase(stack_.begin() + start, stack_.end());
      stack_.emplace_back(std::move(dict));
    } break;
    case PickleOpCode::SETITEMS: {
      size_t start = marks_.back();
      marks_.pop_back();
      auto dict = stack_.at(start - 1).toGenericDict();
      for (size_t i = start; i < stack_.size(); i += 2) {
        dict.insert_or_assign(stack_[i], stack_[i + 1]);
      }
      stack_.erase(stack_.begin() + start, stack_.end());
    } break;
    case PickleOpCode::BINGET: {
      stack_.push_back(memo_table_.at(read<uint8_t>()));
    } break;
    case PickleOpCode::LONG_BINGET: {
      stack_.push_back(memo_table_.at(read<uint32_t>()));
    } break;
    case PickleOpCode::STOP:
      break;
    case PickleOpCode::GLOBAL: {
      // Module name, it's not needed for anything
      auto module_name = readString();
      auto class_name = readString();
      readGlobal(module_name, class_name);
    } break;
    case PickleOpCode::NEWOBJ: {
      // pop empty tuple, the actual action is stored in the globals_stack_
      stack_.pop_back();
    } break;
    // because we have NEWOBJ do nothing, BUILD and REDUCE end up doing
    // the same thing
    case PickleOpCode::BUILD:
    case PickleOpCode::REDUCE: {
      // stack is: <functor_idx> <functor_arg>
      // extract <functor_idx> and remove from the stack:
      std::swap(*(stack_.end() - 2), *(stack_.end() - 1));
      size_t idx = stack_.back().toInt();
      stack_.pop_back();
      // stack is: <functor_arg>
      globals_.at(idx)();
    } break;
    case PickleOpCode::BINPERSID: {
<<<<<<< HEAD
      auto args = pop(stack_).toTupleRef().elements();
=======
      auto tuple = pop(stack_).toTuple();
      const auto& args = tuple->elements();
>>>>>>> 1208a4f9
      AT_ASSERT(
          args.at(0).toStringRef() == "storage",
          "unknown PERSID key ",
          args.at(0).toStringRef());
      at::ScalarType type = args.at(1).toScalarType();
      const std::string& key = args.at(2).toStringRef();

      at::Device device(args.at(3).toStringRef());
      if (device_) {
        device = *device_;
      }

      at::Storage storage;
      if (storage_context_ != nullptr && storage_context_->hasStorage(key)) {
        // for torch.package logic where storage may be loaded already
        storage = storage_context_->getStorage(key);
      } else {
        at::DataPtr storage_ptr = read_record_(key);
        int64_t numel = args.at(4).toInt();
        caffe2::TypeMeta dtype = at::CPU(type).typeMeta();
        storage = at::Storage(
            c10::Storage::use_byte_size_t(),
            numel * dtype.itemsize(),
            std::move(storage_ptr),
            /*allocator=*/nullptr,
            /*resizable=*/false); // NB: we didn't set any allocator for the
                                  // tensor
        if (storage_context_ != nullptr) {
          storage_context_->addStorage(key, storage);
        }
      }

      auto options = at::CPU(type).options();
      if (use_storage_device_) {
        options = options.device(storage.device());
        device = storage.device();
      }

      at::Tensor tensor;
      if (options.backend() == c10::Backend::QuantizedCPU) {
        tensor = at::_empty_affine_quantized({}, options, 0, 0)
                     .set_(storage, 0, {}, {});
      } else {
        tensor = at::empty({0}, options).set_(storage);
      }

      if (device.is_cuda() || device.is_xpu()) {
        tensor = tensor.to(device, tensor.scalar_type());
      } else if (device.type() != DeviceType::CPU) {
        AT_ERROR(
            "supported devices include CPU and CUDA, however got ",
            DeviceTypeName(device.type(), false));
      }
      stack_.emplace_back(std::move(tensor));
    } break;
    default: {
      AT_ERROR(
          "Unknown opcode for unpickling at ",
          reinterpret_cast<void*>(opcode),
          ": ",
          int(static_cast<uint8_t>(opcode)));
    } break;
  }
  return opcode;
}

void Unpickler::readGlobal(
    const std::string& module_name,
    const std::string& class_name) {
  // TODO [unpickler refactor] __main__ isn't used by the pickler anymore, this
  // is only here for bc-compatibility reasons
  if (module_name == "__main__") {
    if (class_name == "TensorID") {
      globals_.emplace_back([this] {
        auto setitem_data = stack_.back();
        stack_.pop_back();
        TORCH_INTERNAL_ASSERT(
            !tensor_table_.empty(),
            "Pickler tried to write a tensor but had no tensor table to write to");
        stack_.emplace_back(tensor_table_.at(setitem_data.toInt()));
      });
    } else if (class_name == "IntList") {
      globals_.emplace_back([this] {
        stack_.back().toList().unsafeSetElementType(IntType::get());
      });
    } else {
      AT_ERROR("Unknown pickler class id", class_name);
    }
  } else if (module_name == "torch.jit._pickle") {
    if (class_name == "build_tensor_from_id") {
      globals_.emplace_back([this] {
        // Pop reduce arg off the stack
        auto data = stack_.back().toTupleRef().elements().at(0);
        stack_.pop_back();
        TORCH_CHECK(
            !tensor_table_.empty(),
            "Found a tensor table reference but Unpickler"
            " has no tensor table\n");
        stack_.emplace_back(tensor_table_.at(data.toInt()));
      });
    } else if (class_name == "restore_type_tag") {
      globals_.emplace_back([this] {
<<<<<<< HEAD
        auto data = stack_.back().toTupleRef().elements();
=======
        auto tuple = stack_.back().toTuple();
        const auto& data = tuple->elements();
>>>>>>> 1208a4f9
        auto type_str = data.at(1).toStringRef();
        stack_.pop_back();
        TypePtr type = nullptr;
        auto entry = type_cache_.find(type_str);
        if (entry != type_cache_.end()) {
          type = entry->second;
        } else {
          if (type_resolver_ == nullptr) {
            // If we haven't injected a custom way of retrieving types from
            // names, use a barebones type parser.
            type = c10::parseType(type_str);
          } else {
            type = type_resolver_(type_str).type_;
          }
          type_cache_[type_str] = type;
        }
        // TODO: Use lookahead to avoid creating the tuple and immediately
        // destroying it here
        restoreContainerTypeTags(data.at(0), type);
        stack_.emplace_back(data.at(0));
      });
    } else {
      TypePtr elem_type = nullptr;
      if (class_name == "build_intlist") {
        elem_type = IntType::get();
      } else if (class_name == "build_tensorlist") {
        elem_type = TensorType::get();
      } else if (class_name == "build_doublelist") {
        elem_type = FloatType::get();
      } else if (class_name == "build_boollist") {
        elem_type = BoolType::get();
      } else {
        AT_ERROR("Unknown pickler class id ", class_name);
      }
      // Unpickle a list specialization (e.g. List[Tensor], List[int], ...)
      globals_.emplace_back([this, elem_type] {
        // Pop reduce arg off the stack
        auto data = stack_.back().toTupleRef().elements().at(0).toList();
        stack_.pop_back();
        data.unsafeSetElementType(elem_type);
        stack_.emplace_back(std::move(data));
      });
    }
  } else if (
      module_name == "torch._utils" &&
      (class_name == "_rebuild_tensor_v2" ||
       class_name == "_rebuild_qtensor")) {
    // Unpickle a tensor
    bool quantized = class_name == "_rebuild_qtensor";
    rebuildTensor(quantized);
  } else if (
      module_name == "torch._utils" && class_name == "_rebuild_sparse_tensor") {
    rebuildSparseTensor();
  } else if (module_name == "builtins" && class_name == "complex") {
    globals_.emplace_back([this] {
<<<<<<< HEAD
      auto elems = pop(stack_).toTupleRef().elements();
=======
      auto tuple = pop(stack_).toTuple();
      const auto& elems = tuple->elements();
>>>>>>> 1208a4f9
      AT_ASSERT(elems.size() == 2);
      auto complex =
          c10::complex<double>(elems.at(0).toDouble(), elems.at(1).toDouble());
      stack_.emplace_back(complex);
    });

  } else if (module_name == "collections" && class_name == "OrderedDict") {
    // collections.OrderedDict is used in tensor serialization for a tensor's
    // backward hooks (but they are not actually saved with this Pickler)
    globals_.emplace_back([this] {
      // drop the Tuple that was argument to OrderedDict, and replace it
      // with None OrderedDicts only appear in tensor deserialization and
      // their value is never used
      stack_.back() = IValue();
    });
  } else if (module_name == "torch" && class_name == "device") {
    globals_.emplace_back([this] {
      auto device_string = stack_.back().toTupleRef().elements().at(0);
      stack_.pop_back();
      stack_.emplace_back(c10::Device(device_string.toStringRef()));
    });
    stack_.emplace_back(int64_t(globals_.size() - 1));
    return;
  } else if (module_name == "torch.distributed.rpc" && class_name == "rref") {
#ifdef USE_RPC
    return rebuildRRef();
#else
    TORCH_INTERNAL_ASSERT(
        false,
        "RRef unpickling is only supported with the distributed package");
#endif
  } else if (module_name == "torch") {
    // Try to manually resolve several global enums
    // NOTE: this does not put a global into the global table,
    // like the other branches here because no REDUCE or BUILD will
    // be called on this value. Instead, we just put it on the stack
    // and return early
    c10::optional<c10::ScalarType> scalar_type;
#define CHECK_SCALAR(_, name)          \
  if (class_name == #name "Storage") { \
    scalar_type = c10::k##name;        \
  }
    AT_FORALL_SCALAR_TYPES_WITH_COMPLEX_AND_QINTS(CHECK_SCALAR)
#undef CHECK_SCALAR
    if (scalar_type.has_value()) {
      stack_.emplace_back(int64_t(*scalar_type));
      return;
    }

    c10::optional<at::QScheme> qscheme;
    for (int i = 0; i < at::COMPILE_TIME_NUM_QSCHEMES; ++i) {
      if (class_name == toString(static_cast<at::QScheme>(i))) {
        qscheme = static_cast<at::QScheme>(i);
      }
    }
    if (qscheme.has_value()) {
      stack_.emplace_back(int64_t(*qscheme));
      return;
    }
    TORCH_CHECK(
        false,
        "Unpickler found unknown torch global, 'torch.",
        class_name,
        "'");
  } else {
    AT_ASSERT(type_resolver_);
    at::StrongTypePtr type =
        type_resolver_(c10::QualifiedName(module_name, class_name));
    if (auto enum_type = type.type_->cast<c10::EnumType>()) {
      globals_.emplace_back([this, enum_type] {
        auto val = stack_.back();
        stack_.pop_back();
        for (const auto& p : enum_type->enumNamesValues()) {
          if (p.second == val) {
            auto enum_holder = c10::make_intrusive<at::ivalue::EnumHolder>(
                enum_type, p.first, p.second);
            stack_.emplace_back(std::move(enum_holder));
            return;
          }
        }
      });
    } else {
      // Otherwise, global is a class/object type.
      globals_.emplace_back([this, type] {
        auto val = stack_.back();
        stack_.pop_back();
        auto obj = obj_loader_(type, val);
        stack_.emplace_back(std::move(obj));
      });
    }
  }
  stack_.emplace_back(int64_t(globals_.size() - 1));
}

void Unpickler::rebuildSparseTensor() {
  globals_.emplace_back([this] {
    auto tup = pop(stack_).toTuple();
    const auto& elements = tup->elements();
    size_t idx = 0;
    auto layout = elements.at(idx++).toInt();
    at::Tensor result;
    switch (layout) {
      case static_cast<int>(c10::Layout::Sparse): {
        std::vector<int64_t> size = tupleToIntList(elements.at(idx++));
        bool requires_grad = elements.at(idx++).toBool();
        auto& indices_tensor = elements.at(idx++).toTensor();
        auto& values_tensor = elements.at(idx++).toTensor();
        auto options = values_tensor.options()
                           .layout(c10::Layout::Sparse)
                           .requires_grad(requires_grad);
        result = at::_sparse_coo_tensor_unsafe(
            indices_tensor, values_tensor, size, options);
        result = autograd::make_variable(result, options.requires_grad());
        break;
      }
      default:
        TORCH_CHECK(
            false,
            "Unsupported sparse tensor layout type in serialization ",
            static_cast<c10::Layout>(layout));
        break;
    }
    stack_.emplace_back(std::move(result));
  });
}

void Unpickler::rebuildTensor(bool quantized) {
  globals_.emplace_back([this, quantized] {
    auto tup = pop(stack_).toTuple();
    const auto& elements = tup->elements();
    size_t idx = 0;
    auto& storage_tensor = elements.at(idx++).toTensor();
    int64_t storage_offset = elements.at(idx++).toInt();
    std::vector<int64_t> size = tupleToIntList(elements.at(idx++));
    std::vector<int64_t> stride = tupleToIntList(elements.at(idx++));
    at::Tensor result;
    if (quantized) {
      auto qparams_tuple = elements.at(idx++).toTuple();
      const auto& qparams = qparams_tuple->elements();
      auto qscheme = static_cast<at::QScheme>(qparams.at(0).toInt());
      switch (qscheme) {
        case at::kPerTensorAffine: {
          double q_scale = qparams.at(1).toDouble();
          int64_t q_zero_point = qparams.at(2).toInt();
          result = at::_empty_affine_quantized(
              {0}, storage_tensor.options(), q_scale, q_zero_point);
        } break;
        case at::kPerChannelAffineFloatQParams:
        case at::kPerChannelAffine: {
          const auto& scales = qparams.at(1).toTensor();
          const auto& zero_points = qparams.at(2).toTensor();
          int64_t axis = qparams.at(3).toInt();
          result = at::_empty_per_channel_affine_quantized(
              {0}, scales, zero_points, axis, storage_tensor.options());
        } break;
        default:
          TORCH_CHECK(
              false,
              "Unsupported tensor quantization type in serialization ",
              toString(qscheme));
          break;
      }
    } else {
      result = at::empty({0}, storage_tensor.options());
    }
    bool requires_grad = elements.at(idx).toBool();
    // elements[idx++] is empty backwards hooks
    at::TensorImpl* impl = result.unsafeGetTensorImpl();
    impl->set_storage_keep_dtype(storage_tensor.storage());
    impl->set_storage_offset(storage_offset);
    impl->set_sizes_and_strides(size, stride);
    result = autograd::make_variable(result, requires_grad);
    stack_.emplace_back(std::move(result));
  });
}

#ifdef USE_RPC
void Unpickler::rebuildRRef() {
  globals_.emplace_back([this] {
    // It is the same as how rref is unpickled in python,
    // see PyRRef::unpickle
<<<<<<< HEAD
    auto args = stack_.back().toTupleRef().elements();
=======
    auto tuple = std::move(stack_.back()).toTuple();
    const auto& args = tuple->elements();
>>>>>>> 1208a4f9
    stack_.pop_back();
    TORCH_INTERNAL_ASSERT(
        args.size() == distributed::rpc::RFD_TUPLE_SIZE,
        "Pickled RRefForkData must contain 7 numbers.");
    auto ownerId =
        static_cast<int16_t>(args.at(distributed::rpc::OWNER_IDX).toInt());
    // const reference will extend the lifetime of the temporary variable
    const auto& rrefId = distributed::rpc::RRefId(
        static_cast<int16_t>(args.at(distributed::rpc::RREFID_ON_IDX).toInt()),
        static_cast<int64_t>(args.at(distributed::rpc::RREFID_ID_IDX).toInt()));
    const auto& forkId = distributed::rpc::RRefId(
        static_cast<int16_t>(args.at(distributed::rpc::FORKID_ON_IDX).toInt()),
        static_cast<int64_t>(args.at(distributed::rpc::FORKID_ID_IDX).toInt()));
    auto parent =
        static_cast<int16_t>(args.at(distributed::rpc::PARENT_IDX).toInt());
    const auto& typeStr = static_cast<std::string>(
        args.at(distributed::rpc::TYPE_IDX).toStringRef());
    auto rrefForkData = distributed::rpc::RRefForkData(
        ownerId, rrefId, forkId, parent, typeStr);
    auto& ctx = distributed::rpc::RRefContext::getInstance();
    c10::intrusive_ptr<distributed::rpc::RRef> rref;
    TORCH_INTERNAL_ASSERT(
        type_resolver_ != nullptr, "type_resolver_ is nullptr.");
    at::StrongTypePtr type = type_resolver_(c10::QualifiedName(typeStr));
    rref = ctx.getOrCreateRRef(rrefForkData, type.type_);
    ctx.notifyOwnerAndParentOfFork(
        rrefForkData.forkId_, rrefForkData.parent_, rref);
    stack_.emplace_back(
        c10::static_intrusive_pointer_cast<c10::RRefInterface>(rref));
  });
  stack_.emplace_back(int64_t(globals_.size() - 1));
  return;
}
#endif

void Unpickler::readSlowWithBuffer(char* dest, size_t sz) {
  // First, read any partial from buffer (may be 0).
  // We explicitly assume that sz > buffer_remaining_,
  // and that sz is never bigger than buffer_.size().
  AT_ASSERT(sz > buffer_remaining_);
  const size_t from_old_buf = buffer_remaining_;
  if (from_old_buf != 0) {
    memcpy(dest, buffer_.data() + buffer_pos_, from_old_buf);
  }
  const size_t needed = sz - from_old_buf;
  // Full read into the buffer. The calls here all explicitly
  // assume that one buffer will be enough for any sz.
  AT_ASSERT(sz <= buffer_.size());
  buffer_remaining_ = reader_(buffer_.data(), buffer_.size());
  if (buffer_remaining_ < needed) {
    AT_ERROR("Unexpected end of pickler archive.");
  }
  memcpy(dest + from_old_buf, buffer_.data(), needed);
  buffer_pos_ = needed; // assignment (0'ed from read)
  buffer_remaining_ -= needed;
}

// Read a number of bytes from the input stream
std::string Unpickler::readBytes(size_t length) {
  std::string data;
  static const size_t kSmallString = 64;
  if (length <= buffer_remaining_) {
    // Fast-path: entirely in buffer.
    data.assign(buffer_.data() + buffer_pos_, length);
    buffer_pos_ += length;
    buffer_remaining_ -= length;
  } else if (length <= kSmallString) {
    // If the string is smallish, do a full buffer read,
    // and read out of that buffer.
    data.resize(length);
    readSlowWithBuffer(&data[0], length);
  } else {
    // Otherwise, for larger strings, read what we can from
    // the buffer, and then read directly to the destination.
    const size_t from_old_buf = buffer_remaining_;
    if (from_old_buf != 0) {
      data.reserve(length);
      data.append(buffer_.data() + buffer_pos_, from_old_buf);
    }
    data.resize(length);
    const size_t needed = length - from_old_buf;
    size_t nread = reader_(&data[from_old_buf], needed);
    if (nread != needed) {
      AT_ERROR("Unexpected end of pickler archive.");
    }
    buffer_remaining_ = 0;
    // buffer_pos_ has no meaning with buffer_remaining_ == 0.
  }
  return data;
}

// Pop all the list items off of the stack and append them to the list at
// the corresponding MARK
void Unpickler::readList(IValue list_ivalue) {
  size_t start = marks_.back();
  marks_.pop_back();
  auto num_elements = stack_.size() - start;
  auto elements = c10::ArrayRef<IValue>(stack_).slice(start);
  if (list_ivalue.isIntList()) {
    auto list = std::move(list_ivalue).toIntList();
    list.reserve(num_elements);
    for (const auto& elem : elements) {
      list.emplace_back(elem.toInt());
    }
  } else if (list_ivalue.isTensorList()) {
    auto list = std::move(list_ivalue).toTensorList();
    list.reserve(num_elements);
    for (const auto& elem : elements) {
      list.emplace_back(elem.toTensor());
    }
  } else if (list_ivalue.isDoubleList()) {
    auto list = std::move(list_ivalue).toDoubleList();
    list.reserve(num_elements);
    for (const auto& elem : elements) {
      list.emplace_back(elem.toDouble());
    }
  } else if (list_ivalue.isBoolList()) {
    auto list = std::move(list_ivalue).toBoolList();
    list.reserve(num_elements);
    for (const auto& elem : elements) {
      list.push_back(elem.toBool());
    }
  } else if (list_ivalue.isList()) {
    auto list = std::move(list_ivalue).toList();
    list.reserve(num_elements);
    for (const auto& elem : elements) {
      list.emplace_back(elem);
    }
  } else {
    AT_ERROR("Unknown IValue list kind: ", list_ivalue.tagKind());
  }

  stack_.erase(stack_.begin() + start, stack_.end());
}

inline bool is_valid_python_id_char(char c) {
  return c == '_' || c == '.' || (c >= '0' && c <= '9') ||
      (c >= 'a' && c <= 'z') || (c >= 'A' && c <= 'Z');
}

// Read a newline terminated string
std::string Unpickler::readString() {
  std::string ss;
  while (true) {
    auto* const bufferStart = buffer_.data() + buffer_pos_;
    const auto bufferLeft = buffer_.size() - buffer_pos_;
    char* const newlinePtr =
        static_cast<char*>(memchr(bufferStart, '\n', bufferLeft));
    if (newlinePtr) {
      // read up to newline and we are done.
      auto const charsRead = newlinePtr - bufferStart;
      ss.append(bufferStart, charsRead);
      buffer_remaining_ -= charsRead + 1;
      buffer_pos_ += charsRead + 1;
      break;
    } else {
      // read whole buffer, refill
      for (const char* p = bufferStart; p < bufferStart + bufferLeft; ++p) {
        // Simple check just in case there is no terminating '\n'
        TORCH_CHECK(
            is_valid_python_id_char(*p),
            "Found character '",
            int(uint8_t(*p)),
            "' in string, ",
            "strings must be qualified Python identifiers");
      }
      ss.append(bufferStart, bufferLeft);
      buffer_remaining_ = reader_(buffer_.data(), buffer_.size());
      buffer_pos_ = 0;
    }
  }
  return ss;
}

} // namespace jit
} // namespace torch<|MERGE_RESOLUTION|>--- conflicted
+++ resolved
@@ -440,12 +440,8 @@
       globals_.at(idx)();
     } break;
     case PickleOpCode::BINPERSID: {
-<<<<<<< HEAD
-      auto args = pop(stack_).toTupleRef().elements();
-=======
       auto tuple = pop(stack_).toTuple();
       const auto& args = tuple->elements();
->>>>>>> 1208a4f9
       AT_ASSERT(
           args.at(0).toStringRef() == "storage",
           "unknown PERSID key ",
@@ -548,12 +544,8 @@
       });
     } else if (class_name == "restore_type_tag") {
       globals_.emplace_back([this] {
-<<<<<<< HEAD
-        auto data = stack_.back().toTupleRef().elements();
-=======
         auto tuple = stack_.back().toTuple();
         const auto& data = tuple->elements();
->>>>>>> 1208a4f9
         auto type_str = data.at(1).toStringRef();
         stack_.pop_back();
         TypePtr type = nullptr;
@@ -609,12 +601,8 @@
     rebuildSparseTensor();
   } else if (module_name == "builtins" && class_name == "complex") {
     globals_.emplace_back([this] {
-<<<<<<< HEAD
-      auto elems = pop(stack_).toTupleRef().elements();
-=======
       auto tuple = pop(stack_).toTuple();
       const auto& elems = tuple->elements();
->>>>>>> 1208a4f9
       AT_ASSERT(elems.size() == 2);
       auto complex =
           c10::complex<double>(elems.at(0).toDouble(), elems.at(1).toDouble());
@@ -796,12 +784,8 @@
   globals_.emplace_back([this] {
     // It is the same as how rref is unpickled in python,
     // see PyRRef::unpickle
-<<<<<<< HEAD
-    auto args = stack_.back().toTupleRef().elements();
-=======
     auto tuple = std::move(stack_.back()).toTuple();
     const auto& args = tuple->elements();
->>>>>>> 1208a4f9
     stack_.pop_back();
     TORCH_INTERNAL_ASSERT(
         args.size() == distributed::rpc::RFD_TUPLE_SIZE,
