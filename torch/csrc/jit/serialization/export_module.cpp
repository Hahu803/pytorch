--- conflicted
+++ resolved
@@ -847,11 +847,7 @@
         row->elements().at(0).toStringRef());
     const auto& ops_list = row->elements().at(1).toTupleRef().elements();
     for (const auto& op : ops_list) {
-<<<<<<< HEAD
-      auto op_item = op.toTupleRef().elements();
-=======
-      const auto& op_item = op.toTuple()->elements();
->>>>>>> 1208a4f9
+      const auto& op_item = op.toTupleRef().elements();
       TORCH_CHECK(
           op_item.size() >= 2,
           "There should be either two parts (name and overload name), ",
