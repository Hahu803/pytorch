--- conflicted
+++ resolved
@@ -381,11 +381,9 @@
     }
   }
 
-<<<<<<< HEAD
-  IValue moveOutputsToTuple(size_t num_outputs);
-=======
   void create_memory_planner();
->>>>>>> 0693d6cd
+
+  IValue move_outputs_to_tuple(size_t num_outputs);
 
   // Memory planning is only enabled if sm->opts().cleanup_activations is true.
   // Otherwise, the memory used by activations is cached inside the static
