--- conflicted
+++ resolved
@@ -42,8 +42,6 @@
       return simpleTypeIt->second;
     } else if (token == "List") {
       return CreateSingleElementType<ListType>();
-<<<<<<< HEAD
-=======
     } else if (token == "Union") {
       std::vector<TypePtr> types;
       expect("[");
@@ -56,8 +54,12 @@
       expect("]");
       return UnionType::create(types);
     } else if (token == "Optional") {
-      return CreateSingleElementType<OptionalType>();
->>>>>>> a5aa792a
+      std::vector<TypePtr> types;
+      expect("[");
+      types.emplace_back(parse());
+      types.emplace_back(NoneType::get());
+      expect("]");
+      return UnionType::create(types);
     } else if (token == "Future") {
       return CreateSingleElementType<FutureType>();
     } else if (token == "Dict") {
