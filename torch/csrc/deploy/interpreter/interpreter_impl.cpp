#include <dlfcn.h>

#define PY_SSIZE_T_CLEAN
#include <Python.h>
#include <torch/csrc/deploy/interpreter/interpreter_impl.h>

#include <pybind11/embed.h>
#include <pybind11/functional.h>
#include <torch/csrc/autograd/generated/variable_factories.h>
#include <torch/csrc/jit/python/pybind_utils.h>

#include <cassert>
#include <cstdio>
#include <iostream>
#include <map>
#include <thread>

#include <fmt/format.h>
#include <torch/csrc/deploy/interpreter/builtin_registry.h>

namespace py = pybind11;
using namespace py::literals;

// TODO this should come from cmake
#define DEBUG 1

#if (DEBUG == 1)
#define PYOBJ_ASSERT(obj) \
  if (NULL == obj) {      \
    PyErr_Print();        \
  }                       \
  assert(NULL != obj);
#elif (DEBUG == 0)
#define PYOBJ_ASSERT(obj) assert(NULL != obj);
#endif

<<<<<<< HEAD
#define FOREACH_LIBRARY(_) \
  _(array)                 \
  _(_asyncio)              \
  _(audioop)               \
  _(binascii)              \
  _(_bisect)               \
  _(_blake2)               \
  _(_bz2)                  \
  _(cmath)                 \
  _(_codecs_cn)            \
  _(_codecs_hk)            \
  _(_codecs_iso2022)       \
  _(_codecs_jp)            \
  _(_codecs_kr)            \
  _(_codecs_tw)            \
  _(_contextvars)          \
  _(_crypt)                \
  _(_csv)                  \
  _(_ctypes)               \
  _(_ctypes_test)          \
  _(_curses)               \
  _(_curses_panel)         \
  _(_datetime)             \
  _(_decimal)              \
  _(_elementtree)          \
  _(fcntl)                 \
  _(grp)                   \
  _(_hashlib)              \
  _(_heapq)                \
  _(_json)                 \
  _(_lsprof)               \
  _(_lzma)                 \
  _(math)                  \
  _(_md5)                  \
  _(mmap)                  \
  _(_multibytecodec)       \
  _(_multiprocessing)      \
  _(nis)                   \
  _(_opcode)               \
  _(ossaudiodev)           \
  _(parser)                \
  _(_pickle)               \
  _(_posixsubprocess)      \
  _(pyexpat)               \
  _(_queue)                \
  _(_random)               \
  _(readline)              \
  _(resource)              \
  _(select)                \
  _(_sha1)                 \
  _(_sha256)               \
  _(_sha3)                 \
  _(_sha512)               \
  _(_socket)               \
  _(spwd)                  \
  _(_ssl)                  \
  _(_struct)               \
  _(syslog)                \
  _(termios)               \
  _(_testbuffer)           \
  _(_testcapi)             \
  _(_testimportmultiple)   \
  _(_testmultiphase)       \
  _(unicodedata)           \
  _(xxlimited)             \
  _(_xxtestfuzz)           \
  _(zlib)

#define DECLARE_LIBRARY_INIT(name) extern "C" PyObject* PyInit_##name(void);
FOREACH_LIBRARY(DECLARE_LIBRARY_INIT)
#undef DECLARE_LIBRARY_INIT

=======
>>>>>>> 632719c2
const char* start = R"PYTHON(
import _ssl # must come before _hashlib otherwise ssl's locks will be set to a Python that might no longer exist...
import sys
import importlib.abc
import linecache

class RegisterModuleImporter(importlib.abc.InspectLoader):
    def __init__(self, find_module_source):
        self.find_module_source = find_module_source

    def create_module(self, spec):
        return None

    def get_source(self, name):
        return self.find_module_source(name)

    def exec_module(self, module):
        filename = f"_deploy_internal.{module.__name__}"
        linecache.lazycache(filename, module.__dict__)
        code = compile(self.get_source(module.__name__), filename, "exec", dont_inherit=True)
        exec(code, module.__dict__)

    def find_spec(self, fullname, path, target=None):
        r = self.find_module_source(fullname)
        if r is not None:
            return importlib.util.spec_from_loader(fullname, self)
        return None

# print("exec_prefix:", sys.base_exec_prefix)
# print("_base_executable:", sys._base_executable)
# print("base_prefix:", sys.base_prefix)
# print("exec_prefix:", sys.exec_prefix)
# print("executable:", sys.executable)
# print("path:", sys.path)
# print("prefix:", sys.prefix)
import torch # has to be done serially otherwise things will segfault
try:
  import torch.version # for some reason torch doesn't import this and cuda fails?
except ModuleNotFoundError:
  # fbcode built doesn't have version.py, workaround by faking its info...
  from types import ModuleType
  _v = torch.version = sys.modules['torch.version'] = ModuleType('torch.version')
  _v.__version__ = '1.8.0a0+fake'
  _v.debug = False
  _v.cuda = '10.1'
  _v.git_version = 'fake'
  _v.hip = None


if torch.cuda.is_available():
  torch.zeros(1).cuda() # force cuda init...
import warnings
warnings.simplefilter("ignore")
)PYTHON";

extern "C" __attribute__((__weak__)) PyObject* PyInit_tensorrt(void);
extern "C"
    __attribute__((__weak__)) struct _frozen _PyImport_FrozenModules_tensorrt[];

using torch::deploy::BuiltinRegistry;
// TODO(shunting) move this to the tensorrt code
REGISTER_TORCH_DEPLOY_BUILTIN(
    tensorrt,
    _PyImport_FrozenModules_tensorrt,
    "tensorrt.tensorrt",
    PyInit_tensorrt);

static py::object global_impl(const char* module, const char* name) {
  return py::module::import(module).attr(name);
}

using at::IValue;
using torch::deploy::Obj;
using torch::deploy::PickledObject;

// Ensure GIL is held while this object is live,
// note: we are not use py::gil_scoped_acquire here because
// InitLockAcquire used below has to temporarily release the GIL
// within this scope to ensure locking order.  Having the source
// for these objects together makes it easier to see what is happening.
struct ScopedAcquire {
  ScopedAcquire() {
    gstate = PyGILState_Ensure();
  }
  ~ScopedAcquire() {
    PyGILState_Release(gstate);
  }
  PyGILState_STATE gstate;
};

struct InitLockAcquire {
  InitLockAcquire(std::mutex& init_lock) : init_lock_(init_lock) {
    // to avoid deadlock, we need to ensure a consistent lock order:
    // init_lock -> GIL. Otherwise, the GIL can be released by the python
    // interpreter during initalization tasks, and then re-acquired. If another
    // thread grabs the GIL to do non-initialization tasks, then it might start
    // initializing (GIL -> init_lock). To avoid this, release the GIL before
    // trying to get the init_lock and then reacquire it afterward.
    // NOLINTNEXTLINE(cppcoreguidelines-init-variables)
    PyThreadState* _save;
    _save = PyEval_SaveThread();
    init_lock.lock();
    PyEval_RestoreThread(_save);
  }
  ~InitLockAcquire() {
    init_lock_.unlock();
  }

 private:
  std::mutex& init_lock_;
};

struct __attribute__((visibility("hidden"))) ConcreteInterpreterImpl
    : public torch::deploy::InterpreterImpl {
  ConcreteInterpreterImpl() {
<<<<<<< HEAD
#define APPEND_INIT(name) PyImport_AppendInittab(#name, PyInit_##name);
    FOREACH_LIBRARY(APPEND_INIT)
#undef APPEND_INIT

=======
>>>>>>> 632719c2
    BuiltinRegistry::runPreInitialization();

    PyPreConfig preconfig;
    PyPreConfig_InitIsolatedConfig(&preconfig);
    PyStatus status = Py_PreInitialize(&preconfig);
    TORCH_INTERNAL_ASSERT(!PyStatus_Exception(status))

    PyConfig config;
    PyConfig_InitIsolatedConfig(&config);

    // Completely blank out the path configuration. This ensures we have
    // complete control of how our embedded Python searches for modules, and we
    // will never consult the external filesystem. See:
    // https://docs.python.org/3/c-api/init_config.html#path-configuration
    config.site_import = 0;
    status = PyConfig_SetString(&config, &config.base_exec_prefix, L"");
    status =
        PyConfig_SetString(&config, &config.base_executable, L"torch_deploy");
    status = PyConfig_SetString(&config, &config.base_prefix, L"");
    status = PyConfig_SetString(&config, &config.exec_prefix, L"");
    status = PyConfig_SetString(&config, &config.executable, L"torch_deploy");
    status = PyConfig_SetString(&config, &config.prefix, L"");
    config.module_search_paths_set = 1;
    // NOLINTNEXTLINE(cppcoreguidelines-avoid-c-arrays,modernize-avoid-c-arrays)
    wchar_t* module_search_paths[0] = {};
    status = PyConfig_SetWideStringList(
        &config, &config.module_search_paths, 0, module_search_paths);

    status = Py_InitializeFromConfig(&config);
    PyConfig_Clear(&config);
    TORCH_INTERNAL_ASSERT(!PyStatus_Exception(status))

    BuiltinRegistry::runPostInitialization();

    int r = PyRun_SimpleString(start);
    TORCH_INTERNAL_ASSERT(r == 0);

    // we cache these so we don't have to repeat the conversion of strings into
    // Python and hash table lookups to get to these object
    saveStorage = global_impl("torch._deploy", "_save_storages");
    loadStorage = global_impl("torch._deploy", "_load_storages");
    getPackage = global_impl("torch._deploy", "_get_package");
    objects = global_impl("torch._deploy", "_deploy_objects");
    // Release the GIL that PyInitialize acquires
    PyEval_SaveThread();
  }

  ~ConcreteInterpreterImpl() override {
    PyGILState_Ensure();
    // make sure pybind11 doesn't try to decref after we have destroyed python
    // note: this leads the referneces to these objects, but we are about to
    // deinit python anyway so it doesn't matter
    objects.release();
    saveStorage.release();
    loadStorage.release();
    getPackage.release();
    if (Py_FinalizeEx() != 0) {
      exit(1); // can't use TORCH_INTERNAL_ASSERT because we are in a
               // non-throwing destructor.
    }
  }

  void setFindModule(
      std::function<at::optional<std::string>(const std::string&)> find_module)
      override {
    std::function<py::object(const std::string&)> wrapped_find_module =
        [=](const std::string& name) -> py::object {
      auto r = find_module(name);
      return r ? py::cast(*r) : py::none();
    };
    py::object register_module_importer =
        py::module::import("__main__")
            .attr("RegisterModuleImporter")(wrapped_find_module);
    py::module::import("sys")
        .attr("meta_path")
        .attr("append")(register_module_importer);
  }

  torch::deploy::InterpreterSessionImpl* acquireSession() override;
  py::object saveStorage;
  py::object loadStorage;
  py::object getPackage;
  py::dict objects;
  std::mutex init_lock_;
};

struct __attribute__((visibility("hidden"))) ConcreteInterpreterSessionImpl
    : public torch::deploy::InterpreterSessionImpl {
  ConcreteInterpreterSessionImpl(ConcreteInterpreterImpl* interp)
      : interp_(interp) {}
  Obj global(const char* module, const char* name) override {
    return wrap(global_impl(module, name));
  }

  Obj fromIValue(IValue value) override {
    return wrap(torch::jit::toPyObject(value));
  }
  Obj createOrGetPackageImporterFromContainerFile(
      const std::shared_ptr<caffe2::serialize::PyTorchStreamReader>&
          containerFile_) override {
    InitLockAcquire guard(interp_->init_lock_);
    return wrap(interp_->getPackage(containerFile_));
  }

  PickledObject pickle(Obj container, Obj obj) override {
    py::tuple result = interp_->saveStorage(unwrap(container), unwrap(obj));
    py::bytes bytes = py::cast<py::bytes>(result[0]);
    py::list storages = py::cast<py::list>(result[1]);
    py::list dtypes = py::cast<py::list>(result[2]);
    auto container_file =
        py::cast<std::shared_ptr<caffe2::serialize::PyTorchStreamReader>>(
            result[3]);

    std::vector<at::Storage> storages_c;
    std::vector<at::ScalarType> dtypes_c;
    for (size_t i = 0, N = storages.size(); i < N; ++i) {
      storages_c.push_back(torch::createStorage(storages[i].ptr()));
      dtypes_c.push_back(
          reinterpret_cast<THPDtype*>(dtypes[i].ptr())->scalar_type);
    }
    return PickledObject{
        bytes,
        std::move(storages_c),
        std::move(dtypes_c),
        std::move(container_file)};
  }
  Obj unpickleOrGet(int64_t id, const PickledObject& obj) override {
    py::dict objects = interp_->objects;
    py::object id_p = py::cast(id);
    if (objects.contains(id_p)) {
      return wrap(objects[id_p]);
    }

    InitLockAcquire guard(interp_->init_lock_);
    // re-check if something else loaded this before we acquired the
    // init_lock_
    if (objects.contains(id_p)) {
      return wrap(objects[id_p]);
    }

    py::tuple storages(obj.storages_.size());
    for (size_t i = 0, N = obj.storages_.size(); i < N; ++i) {
      py::object new_storage =
          py::reinterpret_steal<py::object>(torch::createPyObject(
              obj.storages_[i], scalarTypeToTypeMeta(obj.types_[i])));
      storages[i] = std::move(new_storage);
    }
    py::object result = interp_->loadStorage(
        id, obj.containerFile_, py::bytes(obj.data_), storages);
    return wrap(result);
  }
  void unload(int64_t id) override {
    py::dict objects = interp_->objects;
    py::object id_p = py::cast(id);
    if (objects.contains(id_p)) {
      objects.attr("__delitem__")(id_p);
    }
  }

  IValue toIValue(Obj obj) const override {
    return torch::jit::toTypeInferredIValue(unwrap(obj));
  }

  Obj call(Obj obj, at::ArrayRef<Obj> args) override {
    py::tuple m_args(args.size());
    for (size_t i = 0, N = args.size(); i != N; ++i) {
      m_args[i] = unwrap(args[i]);
    }
    return wrap(call(unwrap(obj), m_args));
  }

  Obj call(Obj obj, at::ArrayRef<IValue> args) override {
    py::tuple m_args(args.size());
    for (size_t i = 0, N = args.size(); i != N; ++i) {
      m_args[i] = torch::jit::toPyObject(args[i]);
    }
    return wrap(call(unwrap(obj), m_args));
  }

  Obj callKwargs(
      Obj obj,
      std::vector<at::IValue> args,
      std::unordered_map<std::string, c10::IValue> kwargs) override {
    py::tuple py_args(args.size());
    for (size_t i = 0, N = args.size(); i != N; ++i) {
      py_args[i] = torch::jit::toPyObject(args[i]);
    }

    py::dict py_kwargs;
    for (auto kv : kwargs) {
      py_kwargs[py::cast(std::get<0>(kv))] =
          torch::jit::toPyObject(std::get<1>(kv));
    }
    return wrap(call(unwrap(obj), py_args, py_kwargs));
  }

  Obj callKwargs(Obj obj, std::unordered_map<std::string, c10::IValue> kwargs)
      override {
    std::vector<at::IValue> args;
    return callKwargs(obj, args, kwargs);
  }

  bool hasattr(Obj obj, const char* attr) override {
    return py::hasattr(unwrap(obj), attr);
  }

  Obj attr(Obj obj, const char* attr) override {
    return wrap(unwrap(obj).attr(attr));
  }

  static py::object call(
      py::handle object,
      py::handle args,
      py::handle kwargs = nullptr) {
    PyObject* result = PyObject_Call(object.ptr(), args.ptr(), kwargs.ptr());
    if (!result) {
      throw py::error_already_set();
    }
    return py::reinterpret_steal<py::object>(result);
  }

  py::handle unwrap(Obj obj) const {
    return objects_.at(ID(obj));
  }

  Obj wrap(py::object obj) {
    objects_.emplace_back(std::move(obj));
    return Obj(this, objects_.size() - 1);
  }

  ~ConcreteInterpreterSessionImpl() override {
    objects_.clear();
  }
  ConcreteInterpreterImpl* interp_;
  ScopedAcquire acquire_;
  std::vector<py::object> objects_;
};

torch::deploy::InterpreterSessionImpl* ConcreteInterpreterImpl::
    acquireSession() {
  return new ConcreteInterpreterSessionImpl(this);
}

extern "C" __attribute__((visibility("default")))
torch::deploy::InterpreterImpl*
newInterpreterImpl(void) {
  return new ConcreteInterpreterImpl();
}<|MERGE_RESOLUTION|>--- conflicted
+++ resolved
@@ -34,81 +34,6 @@
 #define PYOBJ_ASSERT(obj) assert(NULL != obj);
 #endif
 
-<<<<<<< HEAD
-#define FOREACH_LIBRARY(_) \
-  _(array)                 \
-  _(_asyncio)              \
-  _(audioop)               \
-  _(binascii)              \
-  _(_bisect)               \
-  _(_blake2)               \
-  _(_bz2)                  \
-  _(cmath)                 \
-  _(_codecs_cn)            \
-  _(_codecs_hk)            \
-  _(_codecs_iso2022)       \
-  _(_codecs_jp)            \
-  _(_codecs_kr)            \
-  _(_codecs_tw)            \
-  _(_contextvars)          \
-  _(_crypt)                \
-  _(_csv)                  \
-  _(_ctypes)               \
-  _(_ctypes_test)          \
-  _(_curses)               \
-  _(_curses_panel)         \
-  _(_datetime)             \
-  _(_decimal)              \
-  _(_elementtree)          \
-  _(fcntl)                 \
-  _(grp)                   \
-  _(_hashlib)              \
-  _(_heapq)                \
-  _(_json)                 \
-  _(_lsprof)               \
-  _(_lzma)                 \
-  _(math)                  \
-  _(_md5)                  \
-  _(mmap)                  \
-  _(_multibytecodec)       \
-  _(_multiprocessing)      \
-  _(nis)                   \
-  _(_opcode)               \
-  _(ossaudiodev)           \
-  _(parser)                \
-  _(_pickle)               \
-  _(_posixsubprocess)      \
-  _(pyexpat)               \
-  _(_queue)                \
-  _(_random)               \
-  _(readline)              \
-  _(resource)              \
-  _(select)                \
-  _(_sha1)                 \
-  _(_sha256)               \
-  _(_sha3)                 \
-  _(_sha512)               \
-  _(_socket)               \
-  _(spwd)                  \
-  _(_ssl)                  \
-  _(_struct)               \
-  _(syslog)                \
-  _(termios)               \
-  _(_testbuffer)           \
-  _(_testcapi)             \
-  _(_testimportmultiple)   \
-  _(_testmultiphase)       \
-  _(unicodedata)           \
-  _(xxlimited)             \
-  _(_xxtestfuzz)           \
-  _(zlib)
-
-#define DECLARE_LIBRARY_INIT(name) extern "C" PyObject* PyInit_##name(void);
-FOREACH_LIBRARY(DECLARE_LIBRARY_INIT)
-#undef DECLARE_LIBRARY_INIT
-
-=======
->>>>>>> 632719c2
 const char* start = R"PYTHON(
 import _ssl # must come before _hashlib otherwise ssl's locks will be set to a Python that might no longer exist...
 import sys
@@ -224,13 +149,6 @@
 struct __attribute__((visibility("hidden"))) ConcreteInterpreterImpl
     : public torch::deploy::InterpreterImpl {
   ConcreteInterpreterImpl() {
-<<<<<<< HEAD
-#define APPEND_INIT(name) PyImport_AppendInittab(#name, PyInit_##name);
-    FOREACH_LIBRARY(APPEND_INIT)
-#undef APPEND_INIT
-
-=======
->>>>>>> 632719c2
     BuiltinRegistry::runPreInitialization();
 
     PyPreConfig preconfig;
