--- conflicted
+++ resolved
@@ -6,11 +6,7 @@
 import torch.nn.functional as F
 import torch.nn.intrinsic as nni
 import torch.nn.intrinsic.quantized as nniq
-<<<<<<< HEAD
-import torch.nn.intrinsic.quantized._reference as nniqr
-=======
 import torch.nn.intrinsic.quantized.dynamic as nniqd
->>>>>>> 3c15822f
 import torch.nn.intrinsic.qat as nniqat
 import torch.nn.quantized as nnq
 import torch.nn.quantized._reference as nnqr
@@ -28,30 +24,10 @@
 
 # Default map for swapping float module to reference quantized modules
 DEFAULT_REFERENCE_STATIC_QUANT_MODULE_MAPPINGS : Dict[Callable, Any] = {
+    nn.Linear: nnqr.Linear,
     nn.Conv1d: nnqr.Conv1d,
     nn.Conv2d: nnqr.Conv2d,
     nn.Conv3d: nnqr.Conv3d,
-<<<<<<< HEAD
-    nn.Linear: nnqr.Linear,
-    nni.ConvReLU1d: nniqr.ConvReLU1d,
-    nni.ConvReLU2d: nniqr.ConvReLU2d,
-    nni.ConvReLU3d: nniqr.ConvReLU3d,
-    nni.LinearReLU: nniqr.LinearReLU,
-    # QAT Modules
-    nnqat.Linear: nnqr.Linear,
-    nnqat.Conv2d: nnqr.Conv2d,
-    nnqat.Conv3d: nnqr.Conv3d,
-    nniqat.ConvBn1d: nnqr.Conv1d,
-    nniqat.ConvBn2d: nnqr.Conv2d,
-    nniqat.ConvBn3d: nnqr.Conv3d,
-    nniqat.ConvBnReLU1d: nniqr.ConvReLU1d,
-    nniqat.ConvBnReLU2d: nniqr.ConvReLU2d,
-    nniqat.ConvBnReLU3d: nniqr.ConvReLU3d,
-    nniqat.ConvReLU2d: nniqr.ConvReLU2d,
-    nniqat.ConvReLU3d: nniqr.ConvReLU3d,
-    nniqat.LinearReLU: nniqr.LinearReLU,
-=======
->>>>>>> 3c15822f
 }
 
 # Default map for swapping float module to quantized ones
@@ -129,6 +105,7 @@
     nn.GRU: nnqd.GRU,
     nn.LSTMCell: nnqd.LSTMCell,
     nn.RNNCell: nnqd.RNNCell,
+    nni.LinearReLU: nniqd.LinearReLU,
 }
 
 # Allowlist for propagating the qconfig
