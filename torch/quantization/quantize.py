--- conflicted
+++ resolved
@@ -9,592 +9,6 @@
 
 import torch
 
-<<<<<<< HEAD
-from .quantization_mappings import (
-    get_default_dynamic_quant_module_mappings,
-    get_default_static_quant_module_mappings,
-    get_default_qat_module_mappings,
-    get_default_qconfig_propagation_list,
-    no_observer_set,
-    _has_special_act_post_process,
-    _get_special_act_post_process,
-)
-
-from .stubs import DeQuantStub, QuantWrapper
-from .qconfig import (
-    add_module_to_qconfig_obs_ctr,
-    default_dynamic_qconfig,
-    float16_dynamic_qconfig,
-    get_default_dynamic_qconfig,
-    float_qparams_weight_only_qconfig)
-
-def is_activation_post_process(module):
-    return (isinstance(module, torch.quantization.ObserverBase) or
-            isinstance(module, torch.quantization.FakeQuantizeBase))
-
-def _propagate_qconfig_helper(module, qconfig_dict, allow_list=None,
-                              qconfig_parent=None, prefix=''):
-    r"""This is a helper function for `propagate_qconfig_`
-
-    Args:
-        module: input module
-        qconfig_dict: dictionary that maps from name of submodule to quantization
-                     configuration
-        allow_list: list of quantizable modules
-        qconfig_parent: quantization config of parent module, we will fallback to
-                       this config when there is no specified config for current
-                       module
-        prefix: corresponding prefix of the current module, used as key in
-                qconfig_dict
-
-    Return:
-        None, module is modified inplace with qconfig attached
-    """
-    # TODO: Add test
-    if allow_list is None:
-        allow_list = get_default_qconfig_propagation_list()
-
-    module_qconfig = qconfig_dict.get(type(module), qconfig_parent)
-    module_qconfig = qconfig_dict.get(prefix, module_qconfig)
-    module_qconfig = getattr(module, 'qconfig', module_qconfig)
-
-    torch.quantization.qconfig.assert_valid_qconfig(module_qconfig, module)
-
-    qconfig_with_device_check = add_module_to_qconfig_obs_ctr(module_qconfig, module)
-    module.qconfig = qconfig_with_device_check
-
-    for name, child in module.named_children():
-        module_prefix = prefix + '.' + name if prefix else name
-        _propagate_qconfig_helper(child, qconfig_dict, allow_list,
-                                  qconfig_with_device_check, module_prefix)
-
-# TODO(jerryzh): expose allow_list
-def propagate_qconfig_(module, qconfig_dict=None, allow_list=None):
-    r"""Propagate qconfig through the module hierarchy and assign `qconfig`
-    attribute on each leaf module
-
-    Args:
-        module: input module
-        qconfig_dict: dictionary that maps from name or type of submodule to
-            quantization configuration, qconfig applies to all submodules of a
-            given module unless qconfig for the submodules are specified (when
-            the submodule already has qconfig attribute)
-
-    Return:
-        None, module is modified inplace with qconfig attached
-    """
-    if qconfig_dict is None:
-        qconfig_dict = {}
-    _propagate_qconfig_helper(module, qconfig_dict, allow_list)
-
-def _observer_forward_hook(self, input, output):
-    r"""Forward hook that calls observer on the output
-    """
-    return self.activation_post_process(output)
-
-def register_activation_post_process_hook(module):
-    assert hasattr(module, 'activation_post_process'), \
-        'Expect activation_post_process attribut already attached to the module'
-    return module.register_forward_hook(_observer_forward_hook)
-
-def add_observer_(module, qconfig_propagation_list=None, non_leaf_module_list=None, device=None, custom_module_class_mapping=None):
-    r"""Add observer for the leaf child of the module.
-
-    This function insert observer module to all leaf child module that
-    has a valid qconfig attribute.
-
-    Args:
-        module: input module with qconfig attributes for all the leaf modules that we want to quantize
-        device: parent device, if any
-        non_leaf_module_list: list of non-leaf modules we want to add observer
-
-    Return:
-        None, module is modified inplace with added observer modules and forward_hooks
-    """
-    if qconfig_propagation_list is None:
-        qconfig_propagation_list = get_default_qconfig_propagation_list()
-
-    if custom_module_class_mapping is None:
-        custom_module_class_mapping = {}
-
-    # respect device affinity when adding observers
-    if device is None:
-        devices = get_unique_devices_(module)
-        assert len(devices) <= 1, (
-            "add_observer_ only works with cpu or single-device CUDA modules, "
-            "but got devices {}".format(devices)
-        )
-        device = next(iter(devices)) if len(devices) > 0 else None
-
-    def get_activation_post_process(qconfig, device, special_act_post_process=None):
-        activation = qconfig.activation() if special_act_post_process is None else special_act_post_process()
-        if device is not None:
-            activation.to(device)
-        return activation
-
-    def needs_observation(m):
-        return hasattr(m, 'qconfig') and m.qconfig is not None
-
-    def insert_activation_post_process(m, special_act_post_process=None):
-        """ Adds an activation post process module and register
-        a post hook that calls the module
-        """
-        # We don't insert observer/fake_quantize for DeQuantStub
-        if needs_observation(m) and not isinstance(m, DeQuantStub):
-            # observer and hook will be gone after we swap the module
-            m.add_module('activation_post_process', get_activation_post_process(
-                m.qconfig, device, special_act_post_process))
-            # Register observer as the first entry in the hook list
-            # All post forward hooks are preserved and will be executed after the observer before convert
-            handle = register_activation_post_process_hook(m)
-            m._forward_hooks.move_to_end(handle.id, last=False)
-
-    for name, child in module.named_children():
-        if type(child) in [nnq.FloatFunctional, nnq.QFunctional]:
-            if needs_observation(child):
-                child.activation_post_process = get_activation_post_process(child.qconfig, device)
-        elif isinstance(child, _FusedModule):
-            # activation_post_process are now added directly to nn.Sequentail/_FusedModule
-            if needs_observation(child):
-                insert_activation_post_process(child)
-        elif _has_special_act_post_process(child):
-            special_act_post_process = _get_special_act_post_process(child)
-            insert_activation_post_process(child, special_act_post_process)
-        elif non_leaf_module_list is not None and type(child) in non_leaf_module_list:
-            if needs_observation(child):
-                insert_activation_post_process(child)
-        elif needs_observation(child) and type(child) in custom_module_class_mapping:
-            observed_child = custom_module_class_mapping[type(child)].from_float(child)
-            setattr(module, name, observed_child)
-            # TODO: These are the modules that cannot be observed
-            #       Once there are more, we should move them to a separate list
-            if custom_module_class_mapping[type(child)] not in no_observer_set():
-                insert_activation_post_process(observed_child)
-        else:
-            add_observer_(child, qconfig_propagation_list, non_leaf_module_list, device, custom_module_class_mapping)
-
-    # Insert observers only for leaf nodes, note that this observer is for
-    # the output of the module, for input QuantStub will observe them
-    if len(module._modules) == 0 and not isinstance(module, torch.nn.Sequential) \
-       and type(module) in qconfig_propagation_list:
-        insert_activation_post_process(module)
-
-def get_unique_devices_(module):
-    return {p.device for p in module.parameters()} | \
-        {p.device for p in module.buffers()}
-
-def add_quant_dequant(module):
-    r"""Wrap the leaf child module in QuantWrapper if it has a valid qconfig
-    Note that this function will modify the children of module inplace and it
-    can return a new module which wraps the input module as well.
-
-    Args:
-        module: input module with qconfig attributes for all the leaf modules
-        that we want to quantize
-
-    Return:
-        Either the inplace modified module with submodules wrapped in
-        `QuantWrapper` based on qconfig or a new `QuantWrapper` module which
-        wraps the input module, the latter case only happens when the input
-        module is a leaf module and we want to quantize it.
-    """
-    if len(module._modules) == 0 and hasattr(module, 'qconfig') and module.qconfig:
-        return QuantWrapper(module)
-
-    for name, child in module.named_children():
-        module._modules[name] = add_quant_dequant(child)
-    return module
-
-def prepare(model, inplace=False, allow_list=None,
-            observer_non_leaf_module_list=None,
-            prepare_custom_config_dict=None):
-    r"""Prepares a copy of the model for quantization calibration or quantization-aware training.
-
-    Quantization configuration should be assigned preemptively
-    to individual submodules in `.qconfig` attribute.
-
-    The model will be attached with observer or fake quant modules, and qconfig
-    will be propagated.
-
-    Args:
-        `model`: input model to be modified in-place
-        `inplace`: carry out model transformations in-place, the original module is mutated
-        `allow_list`: list of quantizable modules
-        `observer_non_leaf_module_list`: list of non-leaf modules we want to add observer
-        `prepare_custom_config_dict`: customization configuration dictionary for prepare function
-
-    .. code-block:: python
-
-       # Example of prepare_custom_config_dict:
-       prepare_custom_config_dict = {
-           # user will manually define the corresponding observed
-           # module class which has a from_float class method that converts
-           # float custom module to observed custom module
-           "float_to_observed_custom_module_class": {
-               CustomModule: ObservedCustomModule
-           }
-        }
-
-    """
-    torch._C._log_api_usage_once("quantization_api.quantize.prepare")
-    if prepare_custom_config_dict is None:
-        prepare_custom_config_dict = {}
-    custom_module_class_mapping = prepare_custom_config_dict.get("float_to_observed_custom_module_class", {})
-
-    if not inplace:
-        model = copy.deepcopy(model)
-
-    # TODO: remove allow_list
-    qconfig_propagation_list = allow_list
-    if qconfig_propagation_list is None:
-        qconfig_propagation_list = get_default_qconfig_propagation_list()
-    propagate_qconfig_(model, qconfig_dict=None)
-
-    # sanity check common API misusage
-    if not any(hasattr(m, 'qconfig') and m.qconfig for m in model.modules()):
-        warnings.warn("None of the submodule got qconfig applied. Make sure you "
-                      "passed correct configuration through `qconfig_dict` or "
-                      "by assigning the `.qconfig` attribute directly on submodules")
-
-    add_observer_(
-        model, qconfig_propagation_list, observer_non_leaf_module_list,
-        custom_module_class_mapping=custom_module_class_mapping)
-    return model
-
-def _remove_activation_post_process(module):
-    # TODO: maybe we should change activation_post_process to _activation_post_process
-    # to prevent it from being used by user
-    if hasattr(module, 'activation_post_process') and \
-       is_activation_post_process(module.activation_post_process):
-        delattr(module, 'activation_post_process')
-
-    # remove activation_post_proceess hook
-    handle_ids_to_remove = set()
-    for handle_id, hook_fn in module._forward_hooks.items():
-        if hook_fn is _observer_forward_hook:
-            handle_ids_to_remove.add(handle_id)
-    for handle_id in handle_ids_to_remove:
-        module._forward_hooks.pop(handle_id)
-
-# TODO: rename to something more general
-def _remove_qconfig(module):
-    r"""Clean up the qconfig left in the module so that new qconfig can be
-    propagated.
-
-    Args:
-        module: module to be cleaned up
-    """
-    for child in module.children():
-        _remove_qconfig(child)
-
-    if hasattr(module, "qconfig"):
-        del module.qconfig
-
-    _remove_activation_post_process(module)
-
-def quantize(model, run_fn, run_args, mapping=None, inplace=False):
-    r"""Quantize the input float model with post training static quantization.
-
-    First it will prepare the model for calibration, then it calls
-    `run_fn` which will run the calibration step, after that we will
-    convert the model to a quantized model.
-
-    Args:
-        model: input float model
-        run_fn: a calibration function for calibrating the prepared model
-        run_args: positional arguments for `run_fn`
-        inplace: carry out model transformations in-place, the original module is mutated
-        mapping: correspondence between original module types and quantized counterparts
-
-    Return:
-        Quantized model.
-    """
-    torch._C._log_api_usage_once("quantization_api.quantize.quantize")
-    if mapping is None:
-        mapping = get_default_static_quant_module_mappings()
-    if not inplace:
-        model = copy.deepcopy(model)
-    model.eval()
-    prepare(model, inplace=True)
-    run_fn(model, *run_args)
-    convert(model, mapping, inplace=True)
-    return model
-
-def quantize_dynamic(model, qconfig_spec=None, dtype=torch.qint8,
-                     mapping=None, inplace=False, version=1):
-    r"""Converts a float model to dynamic (i.e. weights-only) quantized model.
-
-    Replaces specified modules with dynamic weight-only quantized versions and output the quantized model.
-
-    For simplest usage provide `dtype` argument that can be float16 or qint8. Weight-only quantization
-    by default is performed for layers with large weights size - i.e. Linear and RNN variants.
-
-    Fine grained control is possible with `qconfig` and `mapping` that act similarly to `quantize()`.
-    If `qconfig` is provided, the `dtype` argument is ignored.
-
-    Args:
-        model: input model
-        qconfig_spec: Either:
-
-            - A dictionary that maps from name or type of submodule to quantization
-              configuration, qconfig applies to all submodules of a given
-              module unless qconfig for the submodules are specified (when the
-              submodule already has qconfig attribute). Entries in the dictionary
-              need to be QConfigDynamic instances.
-
-            - A set of types and/or submodule names to apply dynamic quantization to,
-              in which case the `dtype` argument is used to specify the bit-width
-
-        inplace: carry out model transformations in-place, the original module is mutated
-        mapping: maps type of a submodule to a type of corresponding dynamically quantized version
-            with which the submodule needs to be replaced
-
-    """
-    torch._C._log_api_usage_once("quantization_api.quantize.quantize_dynamic")
-    if qconfig_spec is None:
-        if dtype == torch.qint8:
-            qconfig_int8 = get_default_dynamic_qconfig(dtype=dtype, version=version)
-            qconfig_embedding_bag = get_default_dynamic_qconfig(dtype=torch.quint8, version=version)
-            if version == 0:
-                qconfig_spec = {
-                    nn.Linear : qconfig_int8,
-                    nn.LSTM : qconfig_int8,
-                    nn.GRU : qconfig_int8,
-                    nn.LSTMCell : qconfig_int8,
-                    nn.RNNCell : qconfig_int8,
-                    nn.GRUCell : qconfig_int8,
-                }
-            else:
-                qconfig_spec = {
-                    nn.Linear : qconfig_int8,
-                    nn.LSTM : qconfig_int8,
-                    nn.GRU : qconfig_int8,
-                    nn.LSTMCell : qconfig_int8,
-                    nn.RNNCell : qconfig_int8,
-                    nn.GRUCell : qconfig_int8,
-                    nn.EmbeddingBag : qconfig_embedding_bag
-                }
-        elif dtype == torch.float16:
-            qconfig_float16 = get_default_dynamic_qconfig(dtype=dtype, version=version)
-            qconfig_spec = {
-                nn.Linear : qconfig_float16,
-                nn.LSTM : qconfig_float16,
-                nn.GRU : qconfig_float16,
-                nn.LSTMCell : qconfig_float16,
-                nn.RNNCell : qconfig_float16,
-                nn.GRUCell : qconfig_float16,
-            }
-        elif dtype == torch.quint8:
-            qconfig_embedding_bag = get_default_dynamic_qconfig(dtype=dtype, version=version)
-
-            qconfig_spec = {
-                nn.EmbeddingBag : qconfig_embedding_bag,
-            }
-        else:
-            raise ValueError(
-                "Don't know how to quantize with default settings for {}. Provide full qconfig please".format(dtype))
-    elif isinstance(qconfig_spec, set):
-        if dtype in [torch.qint8, torch.quint8, torch.float16]:
-            default_qconfig = get_default_dynamic_qconfig(dtype=dtype, version=version)
-        else:
-            raise RuntimeError('Unknown dtype specified for quantize_dynamic: ', str(dtype))
-        qconfig_spec = dict(zip(qconfig_spec, itertools.repeat(default_qconfig)))
-
-    if mapping is None:
-        mapping = get_default_dynamic_quant_module_mappings()
-
-    if not inplace:
-        model = copy.deepcopy(model)
-    model.eval()
-    propagate_qconfig_(model, qconfig_spec)
-    convert(model, mapping, inplace=True)
-    return model
-
-def prepare_qat(model, mapping=None, inplace=False):
-    r"""
-    Prepares a copy of the model for quantization calibration or
-    quantization-aware training and converts it to quantized version.
-
-    Quantization configuration should be assigned preemptively
-    to individual submodules in `.qconfig` attribute.
-
-    Args:
-        model: input model to be modified in-place
-        mapping: dictionary that maps float modules to quantized modules to be
-                 replaced.
-        inplace: carry out model transformations in-place, the original module
-                 is mutated
-    """
-    torch._C._log_api_usage_once("quantization_api.quantize.prepare_qat")
-    if mapping is None:
-        mapping = get_default_qat_module_mappings()
-
-    if not inplace:
-        model = copy.deepcopy(model)
-
-    propagate_qconfig_(model, qconfig_dict=None)
-    convert(model, mapping=mapping, inplace=True, remove_qconfig=False)
-    prepare(model, observer_non_leaf_module_list=set(mapping.values()), inplace=True)
-    return model
-
-def quantize_qat(model, run_fn, run_args, inplace=False):
-    r"""Do quantization aware training and output a quantized model
-
-    Args:
-        model: input model
-        run_fn: a function for evaluating the prepared model, can be a
-                function that simply runs the prepared model or a training
-                loop
-        run_args: positional arguments for `run_fn`
-
-    Return:
-        Quantized model.
-    """
-    torch._C._log_api_usage_once("quantization_api.quantize.quantize_qat")
-    if not inplace:
-        model = copy.deepcopy(model)
-    model.train()
-    prepare_qat(model, inplace=True)
-    run_fn(model, *run_args)
-    convert(model, inplace=True)
-    return model
-
-def convert(
-        module, mapping=None, inplace=False, remove_qconfig=True,
-        convert_custom_config_dict=None):
-    r"""Converts submodules in input module to a different module according to `mapping`
-    by calling `from_float` method on the target module class. And remove qconfig at the
-    end if remove_qconfig is set to True.
-
-    Args:
-        `module`: prepared and calibrated module
-        `mapping`: a dictionary that maps from source module type to target
-                   module type, can be overwritten to allow swapping user defined
-                   Modules
-        `inplace`: carry out model transformations in-place, the original module
-                   is mutated
-        `convert_custom_config_dict`: custom configuration dictionary for convert function
-
-    .. code-block:: python
-
-       # Example of convert_custom_config_dict:
-       convert_custom_config_dict = {
-           # user will manually define the corresponding quantized
-           # module class which has a from_observed class method that converts
-           # observed custom module to quantized custom module
-           "observed_to_quantized_custom_module_class": {
-               ObservedCustomModule: QuantizedCustomModule
-           }
-       }
-
-    """
-    torch._C._log_api_usage_once("quantization_api.quantize.convert")
-    if not inplace:
-        module = copy.deepcopy(module)
-    _convert(
-        module, mapping, inplace=True,
-        convert_custom_config_dict=convert_custom_config_dict)
-    if remove_qconfig:
-        _remove_qconfig(module)
-    return module
-
-def _convert(
-        module, mapping=None, inplace=False,
-        convert_custom_config_dict=None):
-    r"""Converts submodules in input module to a different module according to `mapping`
-    by calling `from_float` method on the target module class
-
-    Args:
-        module: input module
-        mapping: a dictionary that maps from source module type to target
-                 module type, can be overwritten to allow swapping user defined
-                 Modules
-        inplace: carry out model transformations in-place, the original module
-                 is mutated
-
-    """
-    if mapping is None:
-        mapping = get_default_static_quant_module_mappings()
-    if convert_custom_config_dict is None:
-        convert_custom_config_dict = {}
-    custom_module_class_mapping = convert_custom_config_dict.get("observed_to_quantized_custom_module_class", {})
-
-    if not inplace:
-        module = copy.deepcopy(module)
-    reassign = {}
-    for name, mod in module.named_children():
-        # both fused modules and observed custom modules are
-        # swapped as one unit
-        if not isinstance(mod, _FusedModule) and \
-           type(mod) not in custom_module_class_mapping:
-            _convert(mod, mapping, True,  # inplace
-                     convert_custom_config_dict)
-        reassign[name] = swap_module(mod, mapping, custom_module_class_mapping)
-
-    for key, value in reassign.items():
-        module._modules[key] = value
-
-    return module
-
-def swap_module(mod, mapping, custom_module_class_mapping):
-    r"""Swaps the module if it has a quantized counterpart and it has an
-    `observer` attached.
-
-    Args:
-        mod: input module
-        mapping: a dictionary that maps from nn module to nnq module
-
-    Return:
-        The corresponding quantized module of `mod`
-    """
-    new_mod = mod
-    if hasattr(mod, 'qconfig') and mod.qconfig is not None:
-        swapped = False
-        if type(mod) in custom_module_class_mapping:
-            new_mod = custom_module_class_mapping[type(mod)].from_observed(mod)
-            swapped = True
-        elif type(mod) in mapping:
-            new_mod = mapping[type(mod)].from_float(mod)
-            swapped = True
-
-        if swapped:
-            # Preserve module's pre forward hooks. They'll be called on quantized input
-            for pre_hook_fn in mod._forward_pre_hooks.values():
-                new_mod.register_forward_pre_hook(pre_hook_fn)
-            # Preserve module's post forward hooks except _observer_forward_hook
-            # After convert they'll work with quantized output
-            for hook_fn in mod._forward_hooks.values():
-                if hook_fn is not _observer_forward_hook:
-                    new_mod.register_forward_hook(hook_fn)
-
-            # respect device affinity when swapping modules
-            devices = get_unique_devices_(mod)
-            assert len(devices) <= 1, (
-                "swap_module only works with cpu or single-device CUDA modules, "
-                "but got devices {}".format(devices)
-            )
-            device = next(iter(devices)) if len(devices) > 0 else None
-            if device:
-                new_mod.to(device)
-    return new_mod
-
-def get_observer_dict(mod, target_dict, prefix=""):
-    r"""Traverse the modules and save all observers into dict.
-    This is mainly used for quantization accuracy debug
-    Args:
-        mod: the top module we want to save all observers
-        prefix: the prefix for the current module
-        target_dict: the dictionary used to save all the observers
-    """
-    def get_prefix(prefix):
-        return prefix if prefix == "" else prefix + '.'
-
-    if hasattr(mod, 'activation_post_process'):
-        target_dict[get_prefix(prefix) + 'activation_post_process'] = mod.activation_post_process
-    for name, child in mod.named_children():
-        module_prefix = get_prefix(prefix) + name if prefix else name
-        get_observer_dict(child, target_dict, module_prefix)
-=======
 from torch.ao.quantization.quantize import _convert
 from torch.ao.quantization.quantize import _observer_forward_hook
 from torch.ao.quantization.quantize import _propagate_qconfig_helper
@@ -613,5 +27,4 @@
 from torch.ao.quantization.quantize import quantize_dynamic
 from torch.ao.quantization.quantize import quantize_qat
 from torch.ao.quantization.quantize import register_activation_post_process_hook
-from torch.ao.quantization.quantize import swap_module
->>>>>>> 93144360
+from torch.ao.quantization.quantize import swap_module