--- conflicted
+++ resolved
@@ -10,10 +10,6 @@
                 ]),
             ]),
             # TODO: bring back libtorch test
-<<<<<<< HEAD
-            ("7", [X("3.6")]),
-=======
->>>>>>> 632719c2
         ]),
         ("cuda", [
             ("10.2", [
