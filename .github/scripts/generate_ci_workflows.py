--- conflicted
+++ resolved
@@ -484,6 +484,7 @@
         num_test_shards=2,
         distributed_test=False,
         enable_noarch_test=1,
+        enable_xla_test=1,
         ciflow_config=CIFlowConfig(
             labels={LABEL_CIFLOW_DEFAULT, LABEL_CIFLOW_LINUX, LABEL_CIFLOW_CPU, LABEL_CIFLOW_XLA, LABEL_CIFLOW_NOARCH},
         ),
@@ -506,14 +507,9 @@
         test_runner_type=LINUX_CUDA_TEST_RUNNER,
         num_test_shards=2,
         distributed_test=False,
-<<<<<<< HEAD
-        enable_noarch_test=1,
-        enable_xla_test=1,
-=======
         timeout_after=360,
         # Only run this on master 4 times per day since it does take a while
         is_scheduled="0 */4 * * *",
->>>>>>> 06710dd0
         ciflow_config=CIFlowConfig(
             labels={LABEL_CIFLOW_LINUX, LABEL_CIFLOW_CUDA, LABEL_CIFLOW_SLOW_GRADCHECK, LABEL_CIFLOW_SLOW, LABEL_CIFLOW_SCHEDULED},
         ),
