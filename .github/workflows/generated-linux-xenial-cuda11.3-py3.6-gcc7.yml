# @generated DO NOT EDIT MANUALLY
# Template is at:    .github/templates/linux_ci_workflow.yml.j2
# Generation script: .github/scripts/generate_ci_workflows.py
name: linux-xenial-cuda11.3-py3.6-gcc7

on:
  pull_request:
    types: [opened, synchronize, reopened, unassigned]
  push:
    branches:
      - master
      - release/*
  workflow_dispatch:

env:
  BUILD_ENVIRONMENT: linux-xenial-cuda11.3-py3.6-gcc7
  DOCKER_IMAGE_BASE: 308535385114.dkr.ecr.us-east-1.amazonaws.com/pytorch/pytorch-linux-xenial-cuda11.3-cudnn8-py3-gcc7
  SCCACHE_BUCKET: ossci-compiler-cache-circleci-v2
  XLA_CLANG_CACHE_S3_BUCKET_NAME: ossci-compiler-clang-cache-circleci-xla
  TORCH_CUDA_ARCH_LIST: 5.2
  IN_CI: 1
  IS_GHA: 1
  # This is used for the phase of adding wheel tests only, will be removed once completed
  IN_WHEEL_TEST: 1
  # Used for custom_opertor, jit_hooks, custom_backend, see .jenkins/pytorch/build.sh
  CUSTOM_TEST_ARTIFACT_BUILD_DIR: build/custom_test_artifacts
  ALPINE_IMAGE: "308535385114.dkr.ecr.us-east-1.amazonaws.com/tool/alpine"
  PR_LABELS: ${{ toJson(github.event.pull_request.labels.*.name) }}
  GITHUB_TOKEN: ${{ secrets.GITHUB_TOKEN }}
  AWS_DEFAULT_REGION: us-east-1
  PR_NUMBER: ${{ github.event.pull_request.number }}
  SHA1: ${{ github.event.pull_request.head.sha || github.sha }}
  PYTORCH_RETRY_TEST_CASES: 1
concurrency:
  group: linux-xenial-cuda11.3-py3.6-gcc7-${{ github.event.pull_request.number || github.sha }}-${{ github.event_name == 'workflow_dispatch' }}
  cancel-in-progress: true

jobs:

  ciflow_should_run:
    runs-on: ubuntu-18.04
    timeout-minutes: 240
    env:
      IS_PROBOT_TRIGGER_EVENT: ${{ (github.event.action == 'unassigned') && (github.event.assigneed.login == 'pytorchbot') }}
      LABEL_CONDITIONS: ${{ contains(github.event.pull_request.labels.*.name, 'ciflow/all') || contains(github.event.pull_request.labels.*.name, 'ciflow/cuda') || contains(github.event.pull_request.labels.*.name, 'ciflow/default') || contains(github.event.pull_request.labels.*.name, 'ciflow/linux') }}
      LABELS: ${{ toJson(github.event.pull_request.labels.*.name) }}
    if: ${{ (github.repository == 'pytorch/pytorch') && (
            (github.event_name == 'push') ||
            (github.event_name == 'schedule') ||
            (contains(github.event.pull_request.labels.*.name, 'ciflow/all') || contains(github.event.pull_request.labels.*.name, 'ciflow/cuda') || contains(github.event.pull_request.labels.*.name, 'ciflow/default') || contains(github.event.pull_request.labels.*.name, 'ciflow/linux')) ||
            ((github.event_name == 'pull_request' && github.event.action != 'unassigned') && !contains(join(github.event.pull_request.labels.*.name), 'ciflow/')))
         }}
    steps:
      - name: noop
        run: echo running ciflow_should_run
      - name: print labels
        run: echo "${LABELS}"

  build:
    runs-on: linux.2xlarge
    needs: [ciflow_should_run]
    timeout-minutes: 240
    env:
      JOB_BASE_NAME: linux-xenial-cuda11.3-py3.6-gcc7-build
    outputs:
      docker_image: ${{ steps.calculate-tag.outputs.docker_image }}
    steps:
      - name: Display EC2 information
        shell: bash
        run: |
          set -euo pipefail
          function get_ec2_metadata() {
            # Pulled from instance metadata endpoint for EC2
            # see https://docs.aws.amazon.com/AWSEC2/latest/UserGuide/instancedata-data-retrieval.html
            category=$1
            curl -fsSL "http://169.254.169.254/latest/meta-data/${category}"
          }
          echo "ami-id: $(get_ec2_metadata ami-id)"
          echo "instance-id: $(get_ec2_metadata instance-id)"
          echo "instance-type: $(get_ec2_metadata instance-type)"
      - name: Log in to ECR
        env:
          AWS_RETRY_MODE: standard
          AWS_MAX_ATTEMPTS: 5
        run: |
          AWS_ACCOUNT_ID=$(aws sts get-caller-identity|grep Account|cut -f4 -d\")
          aws ecr get-login-password --region "$AWS_DEFAULT_REGION" | docker login --username AWS \
              --password-stdin "$AWS_ACCOUNT_ID.dkr.ecr.$AWS_DEFAULT_REGION.amazonaws.com"
      - name: Chown workspace
        run: |
          retry () {
              "$@"  || (sleep 1 && "$@") || (sleep 2 && "$@")
          }
          retry docker pull "${ALPINE_IMAGE}"
          # Ensure the working directory gets chowned back to the current user
          docker run --pull=never --rm -v "$(pwd)":/v -w /v "${ALPINE_IMAGE}" chown -R "$(id -u):$(id -g)" .
      - name: Clean workspace
        run: |
          rm -rf "${GITHUB_WORKSPACE:?}/*"
          rm -f ~/.ssh/authorized_keys
      - name: "[FB EMPLOYEES] Enable SSH (Click me for login details)"
        uses: seemethere/add-github-ssh-key@v1
        with:
          GITHUB_TOKEN: ${{ secrets.GITHUB_TOKEN }}
      - name: Preserve github env variables for use in docker
        run: |
          env | grep '^GITHUB' > "/tmp/github_env_${GITHUB_RUN_ID}"
      - name: Checkout PyTorch
        uses: zhouzhuojie/checkout@05b13c9a0d21f08f6d5e64a1d5042246d13619d9
        with:
          # deep clone, to allow use of git merge-base
          fetch-depth: 0
          submodules: recursive
      - name: Calculate docker image tag
        id: calculate-tag
        run: |
          DOCKER_TAG=$(git rev-parse HEAD:.circleci/docker)
          echo "DOCKER_TAG=${DOCKER_TAG}" >> "${GITHUB_ENV}"
          echo "DOCKER_IMAGE=${DOCKER_IMAGE_BASE}:${DOCKER_TAG}" >> "${GITHUB_ENV}"
          echo "::set-output name=docker_tag::${DOCKER_TAG}"
          echo "::set-output name=docker_image::${DOCKER_IMAGE_BASE}:${DOCKER_TAG}"
      - name: Check if image should be built
        id: check
        env:
          BASE_REVISION: ${{ github.event.pull_request.base.sha || github.sha }}
        run: |
          set -x
          # Check if image already exists, if it does then skip building it
          if docker manifest inspect "${DOCKER_IMAGE_BASE}:${DOCKER_TAG}"; then
            exit 0
          fi
          if [[ "$BASE_REVISION" = "$(git rev-parse HEAD)" ]]; then
            # if we're on the base branch then use the parent commit
            MERGE_BASE=$(git rev-parse HEAD~)
          else
            # otherwise we're on a PR, so use the most recent base commit
            MERGE_BASE=$(git merge-base HEAD "$BASE_REVISION")
          fi
          # Covers the case where a previous tag doesn't exist for the tree
          # this is only really applicable on trees that don't have `.circleci/docker` at its merge base, i.e. nightly
          if ! git rev-parse "$MERGE_BASE:.circleci/docker"; then
            echo "Directory '.circleci/docker' not found in commit $MERGE_BASE, you should probably rebase onto a more recent commit"
            exit 1
          fi
          PREVIOUS_DOCKER_TAG=$(git rev-parse "$MERGE_BASE:.circleci/docker")
          # If no image exists but the hash is the same as the previous hash then we should error out here
          if [[ "${PREVIOUS_DOCKER_TAG}" = "${DOCKER_TAG}" ]]; then
            echo "ERROR: Something has gone wrong and the previous image isn't available for the merge-base of your branch"
            echo "       contact the PyTorch team to restore the original images"
            exit 1
          fi
          echo ::set-output name=rebuild::yes
      - name: Build and push docker image
        if: ${{ steps.check.outputs.rebuild }}
        env:
          DOCKER_SKIP_S3_UPLOAD: 1
        working-directory: .circleci/docker
        run: |
          export IMAGE_NAME=${DOCKER_IMAGE_BASE#308535385114.dkr.ecr.us-east-1.amazonaws.com/pytorch/}
          ./build_docker.sh
      - name: Pull Docker image
        run: |
          retry () {
              "$@"  || (sleep 1 && "$@") || (sleep 2 && "$@")
          }
          retry docker pull "${DOCKER_IMAGE}"
      - name: Parse ref
        id: parse-ref
        run: .github/scripts/parse_ref.py
      - name: Build
        env:
          BRANCH: ${{ steps.parse-ref.outputs.branch }}
        run: |
          # detached container should get cleaned up by teardown_ec2_linux
          container_name=$(docker run \
            -e BUILD_ENVIRONMENT \
            -e JOB_BASE_NAME \
            -e MAX_JOBS="$(nproc --ignore=2)" \
            -e AWS_DEFAULT_REGION \
            -e IS_GHA \
            -e PR_NUMBER \
            -e SHA1 \
            -e BRANCH \
            -e GITHUB_RUN_ID \
            -e SCCACHE_BUCKET \
            -e XLA_CLANG_CACHE_S3_BUCKET_NAME \
            -e CUSTOM_TEST_ARTIFACT_BUILD_DIR \
            -e SKIP_SCCACHE_INITIALIZATION=1 \
            -e TORCH_CUDA_ARCH_LIST \
            -e PR_LABELS \
            -e http_proxy="http://internal-tf-lb-20210727220640487900000002-835786077.us-east-1.elb.amazonaws.com:3128" -e https_proxy="http://internal-tf-lb-20210727220640487900000002-835786077.us-east-1.elb.amazonaws.com:3128" -e no_proxy="localhost,127.0.0.1,github.com,amazonaws.com,s3.amazonaws.com,169.254.169.254,169.254.170.2,/var/run/docker.sock" \
            --env-file="/tmp/github_env_${GITHUB_RUN_ID}" \
            --security-opt seccomp=unconfined \
            --cap-add=SYS_PTRACE \
            --tty \
            --detach \
            --user jenkins \
            -v "${GITHUB_WORKSPACE}:/var/lib/jenkins/workspace" \
            -w /var/lib/jenkins/workspace \
            "${DOCKER_IMAGE}"
          )
          docker exec -t "${container_name}" sh -c 'sudo chown -R jenkins . && .jenkins/pytorch/build.sh'
      - name: Display and upload binary build size statistics (Click Me)
        # temporary hack: set CIRCLE_* vars, until we update
        # tools/stats/print_test_stats.py to natively support GitHub Actions
        env:
          SCRIBE_GRAPHQL_ACCESS_TOKEN: ${{ secrets.SCRIBE_GRAPHQL_ACCESS_TOKEN }}
          BRANCH: ${{ steps.parse-ref.outputs.branch }}
          TAG: ${{ steps.parse-ref.outputs.tag }}
          WORKFLOW_ID: '${{ github.run_id }}_${{ github.run_number }}'
        run: |
          COMMIT_TIME=$(git log --max-count=1 --format=%ct || echo 0)
          export COMMIT_TIME
          pip3 install requests==2.26 boto3==1.16.34
          python3 -m tools.stats.upload_binary_size_to_scuba || exit 0
      - name: Chown workspace
        run: |
          # Ensure the working directory gets chowned back to the current user
          docker run --rm -v "$(pwd)":/v -w /v "${ALPINE_IMAGE}" chown -R "$(id -u):$(id -g)" .
      - name: Archive artifacts into zip
        run: |
          zip -1 -r artifacts.zip dist/ build/custom_test_artifacts build/lib build/bin .pytorch-test-times.json
      - uses: seemethere/upload-artifact-s3@v3
        name: Store PyTorch Build Artifacts on S3
        with:
          name: ${{ env.BUILD_ENVIRONMENT }}
          retention-days: 14
          if-no-files-found: error
          path:
            artifacts.zip
      - name: Hold runner for 2 hours or until ssh sessions have drained
        # Always hold for active ssh sessions
        if: always()
        run: .github/scripts/wait_for_ssh_to_drain.sh
      - name: Chown workspace
        if: always()
        run: |
          # Ensure the working directory gets chowned back to the current user
          docker run --rm -v "$(pwd)":/v -w /v "${ALPINE_IMAGE}" chown -R "$(id -u):$(id -g)" .
      - name: Kill containers, clean up images
        if: always()
        run: |
          # ignore expansion of "docker ps -q" since it could be empty
          # shellcheck disable=SC2046
          docker stop $(docker ps -q) || true
          # Prune all of the docker images
          docker system prune -af
      - name: Hold runner for 2 hours or until ssh sessions have drained
        # Always hold for active ssh sessions
        if: always()
        run: .github/scripts/wait_for_ssh_to_drain.sh
      - name: Clean up docker images
        if: always()
        run: |
          # Prune all of the docker images
          docker system prune -af

  generate-test-matrix:
    runs-on: ubuntu-18.04
    needs: [ciflow_should_run]
    timeout-minutes: 240
    env:
      TEST_RUNNER_TYPE: linux.4xlarge.nvidia.gpu
      ENABLE_DISTRIBUTED_TEST: 1
      ENABLE_JIT_LEGACY_TEST: ''
      ENABLE_MULTIGPU_TEST: ''
      ENABLE_NOGPU_NO_AVX_TEST: ''
      ENABLE_NOGPU_NO_AVX2_TEST: ''
      ENABLE_SLOW_TEST: ''
      ENABLE_DOCS_TEST: ''
      ENABLE_BACKWARDS_COMPAT_TEST: ''
      ENABLE_XLA_TEST: ''
      ENABLE_NOARCH_TEST: ''
      NUM_TEST_SHARDS: 2
      MULTIGPU_RUNNER_TYPE: linux.16xlarge.nvidia.gpu
      DISTRIBUTED_GPU_RUNNER_TYPE: linux.8xlarge.nvidia.gpu
      NOGPU_RUNNER_TYPE: linux.2xlarge
      PR_BODY: ${{ github.event.pull_request.body }}
    outputs:
      matrix: ${{ steps.set-matrix.outputs.matrix }}
      render-matrix: ${{ steps.set-matrix.outputs.render-matrix }}
      ignore-disabled-issues: ${{ steps.set-matrix.outputs.ignore-disabled-issues }}
    container:
      image: python:3.9
    steps:
      - name: Install dependencies
        run: pip install typing-extensions==3.10
      - name: Clone pytorch/pytorch
        uses: zhouzhuojie/checkout@05b13c9a0d21f08f6d5e64a1d5042246d13619d9
      - name: Generating test matrix
        id: set-matrix
        run: .github/scripts/generate_pytorch_test_matrix.py

  test:
    needs: [build, generate-test-matrix, ciflow_should_run]
    strategy:
      matrix: ${{ fromJson(needs.generate-test-matrix.outputs.matrix) }}
      fail-fast: false
    runs-on: ${{ matrix.runner }}
    timeout-minutes: 240
    env:
      DOCKER_IMAGE: ${{ needs.build.outputs.docker_image }}
      JOB_BASE_NAME: linux-xenial-cuda11.3-py3.6-gcc7-test
      TEST_CONFIG: ${{ matrix.config }}
      SHARD_NUMBER: ${{ matrix.shard }}
      NUM_TEST_SHARDS: ${{ matrix.num_shards }}
      PYTORCH_IGNORE_DISABLED_ISSUES: ${{ needs.generate-test-matrix.outputs.ignore-disabled-issues }}
    steps:
      - name: Display EC2 information
        shell: bash
        run: |
          set -euo pipefail
          function get_ec2_metadata() {
            # Pulled from instance metadata endpoint for EC2
            # see https://docs.aws.amazon.com/AWSEC2/latest/UserGuide/instancedata-data-retrieval.html
            category=$1
            curl -fsSL "http://169.254.169.254/latest/meta-data/${category}"
          }
          echo "ami-id: $(get_ec2_metadata ami-id)"
          echo "instance-id: $(get_ec2_metadata instance-id)"
          echo "instance-type: $(get_ec2_metadata instance-type)"
      - name: Log in to ECR
        env:
          AWS_RETRY_MODE: standard
          AWS_MAX_ATTEMPTS: 5
        run: |
          AWS_ACCOUNT_ID=$(aws sts get-caller-identity|grep Account|cut -f4 -d\")
          aws ecr get-login-password --region "$AWS_DEFAULT_REGION" | docker login --username AWS \
              --password-stdin "$AWS_ACCOUNT_ID.dkr.ecr.$AWS_DEFAULT_REGION.amazonaws.com"
      - name: Chown workspace
        run: |
          retry () {
              "$@"  || (sleep 1 && "$@") || (sleep 2 && "$@")
          }
          retry docker pull "${ALPINE_IMAGE}"
          # Ensure the working directory gets chowned back to the current user
          docker run --pull=never --rm -v "$(pwd)":/v -w /v "${ALPINE_IMAGE}" chown -R "$(id -u):$(id -g)" .
      - name: Clean workspace
        run: |
          rm -rf "${GITHUB_WORKSPACE:?}/*"
          rm -f ~/.ssh/authorized_keys
      - name: "[FB EMPLOYEES] Enable SSH (Click me for login details)"
        uses: seemethere/add-github-ssh-key@v1
        with:
          GITHUB_TOKEN: ${{ secrets.GITHUB_TOKEN }}
      - name: Preserve github env variables for use in docker
        run: |
          env | grep '^GITHUB' > "/tmp/github_env_${GITHUB_RUN_ID}"
      - name: Checkout PyTorch
        uses: zhouzhuojie/checkout@05b13c9a0d21f08f6d5e64a1d5042246d13619d9
        with:
          # deep clone, to allow use of git merge-base
          fetch-depth: 0
          submodules: recursive
      - name: Pull Docker image
        run: |
          retry () {
              "$@"  || (sleep 1 && "$@") || (sleep 2 && "$@")
          }
          retry docker pull "${DOCKER_IMAGE}"
      - name: Install nvidia driver, nvidia-docker runtime, set GPU_FLAG
        if: ${{ contains(env.BUILD_ENVIRONMENT, 'cuda') && !contains(matrix.config, 'nogpu') }}
        run: |
          bash .github/scripts/install_nvidia_utils_linux.sh
          echo "GPU_FLAG=--gpus all" >> "${GITHUB_ENV}"
      - name: Determine shm-size
        run: |
          shm_size="1g"
          case "${BUILD_ENVIRONMENT}" in
            *cuda*)
              shm_size="2g"
              ;;
            *rocm*)
              shm_size="8g"
              ;;
          esac
          echo "SHM_SIZE=${shm_size}" >> "${GITHUB_ENV}"
      - uses: seemethere/download-artifact-s3@0504774707cbc8603d7dca922e8026eb8bf3b47b
        name: Download PyTorch Build Artifacts
        with:
          name: ${{ env.BUILD_ENVIRONMENT }}
      - name: Unzip artifacts
        run: |
          unzip -o artifacts.zip
      - name: Output disk space left
        run: |
          sudo df -H
      - name: Parse ref
        id: parse-ref
        run: .github/scripts/parse_ref.py
      - name: Test
        env:
          PR_NUMBER: ${{ github.event.pull_request.number }}
          BRANCH: ${{ steps.parse-ref.outputs.branch }}
        # Time out the test phase after 240 minutes
        timeout-minutes: 240
        run: |
          set -x

          if [[ $TEST_CONFIG == 'multigpu' ]]; then
            TEST_COMMAND=.jenkins/pytorch/multigpu-test.sh
          elif [[ $BUILD_ENVIRONMENT == *onnx* ]]; then
            TEST_COMMAND=.jenkins/caffe2/test.sh
          else
            TEST_COMMAND=.jenkins/pytorch/test.sh
          fi
          # detached container should get cleaned up by teardown_ec2_linux
          # TODO: Stop building test binaries as part of the build phase
          # Used for GPU_FLAG since that doesn't play nice
          # shellcheck disable=SC2086
          container_name=$(docker run \
            ${GPU_FLAG:-} \
            -e BUILD_ENVIRONMENT \
            -e PR_NUMBER \
            -e CUSTOM_TEST_ARTIFACT_BUILD_DIR \
            -e GITHUB_ACTIONS \
            -e IN_CI \
            -e IS_GHA \
            -e BRANCH \
            -e SHA1 \
            -e AWS_DEFAULT_REGION \
            -e IN_WHEEL_TEST \
            -e SHARD_NUMBER \
            -e JOB_BASE_NAME \
            -e TEST_CONFIG \
            -e NUM_TEST_SHARDS \
            -e PYTORCH_IGNORE_DISABLED_ISSUES \
            -e PYTORCH_RETRY_TEST_CASES \
            -e PR_LABELS \
            -e MAX_JOBS="$(nproc --ignore=2)" \
            -e SCCACHE_BUCKET \
<<<<<<< HEAD
            -e http_proxy="http://internal-tf-lb-20210727220640487900000002-835786077.us-east-1.elb.amazonaws.com:3128" -e https_proxy="http://internal-tf-lb-20210727220640487900000002-835786077.us-east-1.elb.amazonaws.com:3128" -e no_proxy="localhost,127.0.0.1,amazonaws.com,s3.amazonaws.com,169.254.169.254,169.254.170.2,/var/run/docker.sock" \
=======
            -e http_proxy="http://internal-tf-lb-20210727220640487900000002-835786077.us-east-1.elb.amazonaws.com:3128" -e https_proxy="http://internal-tf-lb-20210727220640487900000002-835786077.us-east-1.elb.amazonaws.com:3128" -e no_proxy="localhost,127.0.0.1,github.com,amazonaws.com,s3.amazonaws.com,169.254.169.254,169.254.170.2,/var/run/docker.sock" \
>>>>>>> 9554ebe4
            -e XLA_CLANG_CACHE_S3_BUCKET_NAME \
            --env-file="/tmp/github_env_${GITHUB_RUN_ID}" \
            --ulimit stack=10485760:83886080 \
            --security-opt seccomp=unconfined \
            --cap-add=SYS_PTRACE \
            --shm-size="${SHM_SIZE}" \
            --tty \
            --detach \
            --name="${container_name}" \
            --user jenkins \
            -v "${GITHUB_WORKSPACE}:/var/lib/jenkins/workspace" \
            -w /var/lib/jenkins/workspace \
            "${DOCKER_IMAGE}"
          )
          docker exec -t "${container_name}" sh -c "sudo chown -R jenkins . && pip install dist/*.whl && ${TEST_COMMAND}"
      - name: Chown workspace
        if: always()
        run: |
          # Ensure the working directory gets chowned back to the current user
          docker run --rm -v "$(pwd)":/v -w /v "${ALPINE_IMAGE}" chown -R "$(id -u):$(id -g)" .
      - name: Install render_test_results dependencies
        if: always()
        shell: bash
        run: |
          python3 -m pip install junitparser==2.1.1 rich==10.9.0
      - name: "[[ Click me for rendered test results (useful for finding failing tests) ]]"
        if: always()
        shell: bash
        # Encoding is weird on windows, just try to default to utf-8 if possible
        env:
          PYTHONIOENCODING: "utf-8"
        run: |
          python3 tools/render_junit.py test/
      - name: Zip test reports for upload
        if: always()
        env:
          FILE_SUFFIX: '${{ github.job }}-${{ matrix.config }}-${{ matrix.shard }}-${{ matrix.num_shards }}-${{ matrix.runner }}'
        run: |
          # Remove any previous test reports if they exist
          rm -f test-reports-*.zip
          zip -r "test-reports-${FILE_SUFFIX}.zip" test -i '*.xml'
      - uses: seemethere/upload-artifact-s3@v3
        name: Store Test Reports on S3
        if: always()
        with:
          retention-days: 14
          if-no-files-found: error
          path:
            test-reports-*.zip
      - name: Display and upload test statistics (Click Me)
        if: always()
        # temporary hack: set CIRCLE_* vars, until we update
        # tools/stats/print_test_stats.py to natively support GitHub Actions
        env:
          AWS_DEFAULT_REGION: us-east-1
          BRANCH: ${{ steps.parse-ref.outputs.branch }}
          JOB_BASE_NAME: linux-xenial-cuda11.3-py3.6-gcc7-test
          PR_NUMBER: ${{ github.event.pull_request.number }}
          SHA1: ${{ github.event.pull_request.head.sha || github.sha }}
          TAG: ${{ steps.parse-ref.outputs.tag }}
          WORKFLOW_ID: '${{ github.run_id }}_${{ github.run_number }}'
        shell: bash
        run: |
          python3 -m pip install -r requirements.txt
          python3 -m pip install boto3==1.19.12
          python3 -m tools.stats.print_test_stats --upload-to-s3 --compare-with-s3 test
      - name: Hold runner for 2 hours or until ssh sessions have drained
        # Always hold for active ssh sessions
        if: always()
        run: .github/scripts/wait_for_ssh_to_drain.sh
      - name: Chown workspace
        if: always()
        run: |
          # Ensure the working directory gets chowned back to the current user
          docker run --rm -v "$(pwd)":/v -w /v "${ALPINE_IMAGE}" chown -R "$(id -u):$(id -g)" .
      - name: Kill containers, clean up images
        if: always()
        run: |
          # ignore expansion of "docker ps -q" since it could be empty
          # shellcheck disable=SC2046
          docker stop $(docker ps -q) || true
          # Prune all of the docker images
          docker system prune -af<|MERGE_RESOLUTION|>--- conflicted
+++ resolved
@@ -429,11 +429,7 @@
             -e PR_LABELS \
             -e MAX_JOBS="$(nproc --ignore=2)" \
             -e SCCACHE_BUCKET \
-<<<<<<< HEAD
-            -e http_proxy="http://internal-tf-lb-20210727220640487900000002-835786077.us-east-1.elb.amazonaws.com:3128" -e https_proxy="http://internal-tf-lb-20210727220640487900000002-835786077.us-east-1.elb.amazonaws.com:3128" -e no_proxy="localhost,127.0.0.1,amazonaws.com,s3.amazonaws.com,169.254.169.254,169.254.170.2,/var/run/docker.sock" \
-=======
             -e http_proxy="http://internal-tf-lb-20210727220640487900000002-835786077.us-east-1.elb.amazonaws.com:3128" -e https_proxy="http://internal-tf-lb-20210727220640487900000002-835786077.us-east-1.elb.amazonaws.com:3128" -e no_proxy="localhost,127.0.0.1,github.com,amazonaws.com,s3.amazonaws.com,169.254.169.254,169.254.170.2,/var/run/docker.sock" \
->>>>>>> 9554ebe4
             -e XLA_CLANG_CACHE_S3_BUCKET_NAME \
             --env-file="/tmp/github_env_${GITHUB_RUN_ID}" \
             --ulimit stack=10485760:83886080 \
