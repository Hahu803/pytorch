#include <c10/core/ScalarType.h>
#include <gtest/gtest.h>
#include <torch/csrc/jit/ir/alias_analysis.h>
#include <torch/csrc/jit/ir/irparser.h>
#include <torch/csrc/jit/runtime/static/fusion.h>
#include <torch/csrc/jit/runtime/static/impl.h>
#include <torch/csrc/jit/runtime/static/passes.h>
#include "deep_wide_pt.h"
#include "test_scripts.h"
#include "test_utils.h"

using namespace caffe2;
using namespace torch;
using namespace torch::jit;
using namespace torch::jit::test;
using c10::IValue;

C10_DECLARE_bool(static_runtime_enable_fast_math);

namespace {

at::Tensor getTensor(const at::IValue& ival) {
  if (ival.isTensor()) {
    return ival.toTensor();
  } else if (ival.isTensorList()) {
    auto tensor_vec = ival.toTensorVector();
    TORCH_CHECK(tensor_vec.size() == 1);
    return tensor_vec[0];
  } else if (ival.isTuple()) {
    auto tuple = ival.toTuple();
    auto ivalue_vec = tuple->elements();
    TORCH_CHECK(ivalue_vec.size() == 1);
    return ivalue_vec[0].toTensor();
  } else {
    CAFFE_THROW("Unknown input IValue");
  }
}

bool testCanEnableStaticRuntime(const std::string& jit_script) {
  script::Module module("module");
  module.define(jit_script);

  Method method = module.get_method("forward");
  auto graph = module.get_method("forward").graph();

  // here we do not freeze graph
  return canEnableStaticRuntime(graph);
}

bool testHasInplaceOp(const std::string& jit_script) {
  script::Module module("module");
  module.define(jit_script);

  Method method = module.get_method("forward");
  auto graph = module.get_method("forward").graph();

  AliasDb alias_db(graph);
  return HasInplaceOp(graph, alias_db);
}

bool testModuleHasOp(const std::string& jit_script, const char* op_name) {
  script::Module module("module");
  module.define(jit_script);

  return forwardHasOp(module, op_name);
}

Node* getNodeWithKind(const StaticModule& smodule, const std::string& kind) {
  for (auto& pnode : smodule.nodes()) {
    if (std::string(pnode.node()->kind().toQualString()) == kind) {
      return pnode.node();
    }
  }
  return nullptr;
}

bool hasNodeWithKind(const StaticModule& smodule, const std::string& kind) {
  return getNodeWithKind(smodule, kind) != nullptr;
}

} // namespace

TEST(StaticRuntime, InPlace) {
  EXPECT_TRUE(testHasInplaceOp(reshape_inplace_script));
  EXPECT_TRUE(testHasInplaceOp(reshape_inplace_script_1));
  EXPECT_TRUE(testHasInplaceOp(sigmoid_inplace_script));
  EXPECT_FALSE(testHasInplaceOp(sigmoid_out_script));
}

TEST(StaticRuntime, ModuleHasOp) {
  EXPECT_TRUE(testModuleHasOp(reshape_inplace_script, "aten::sigmoid_"));
  EXPECT_TRUE(testModuleHasOp(reshape_inplace_script_1, "aten::reshape"));
  EXPECT_TRUE(testModuleHasOp(sigmoid_inplace_script, "aten::clone"));
  EXPECT_FALSE(testModuleHasOp(reshape_inplace_script_1, "aten::add_"));
}

TEST(StaticRuntime, CanEnableStaticRuntime) {
  EXPECT_TRUE(testCanEnableStaticRuntime(reshape_inplace_script));
  EXPECT_FALSE(testCanEnableStaticRuntime(if_script));
}

TEST(StaticRuntime, NestedOutput) {
  auto run_test = [](std::vector<int64_t> shapes) {
    auto a = at::randn(shapes);
    auto b = at::randn(shapes);

    std::vector<IValue> args{a, b};
    testStaticRuntime(nested_output_script_0, args);
    testStaticRuntime(nested_output_script_1, args);
    testStaticRuntime(nested_output_script_2, args);
    testStaticRuntime(nested_output_script_3, args);

    if (shapes.size() > 0 && shapes[0] != 0) {
      shapes[0] *= 2;
      testStaticRuntime(
          nested_output_script_0, args, {at::randn(shapes), at::randn(shapes)});
      testStaticRuntime(
          nested_output_script_1, args, {at::randn(shapes), at::randn(shapes)});
    }
  };
  run_test({2, 3, 1, 4});
  run_test({2, 3});
}

TEST(StaticRuntime, UnaryOps) {
  auto a = at::randn({2, 3});
  auto b = at::randn({4, 3, 2});

  std::vector<IValue> args{a}, args2{b};

  // sum
  testStaticRuntime(aten_sum, args);
  testStaticRuntime(aten_sum_0, args);
  testStaticRuntime(aten_sum_1, args);
  testStaticRuntime(aten_sum_0_true, args);
  testStaticRuntime(aten_sum_1_true, args);

  testStaticRuntime(aten_sum, args, args2);
  testStaticRuntime(aten_sum_0, args, args2);
  testStaticRuntime(aten_sum_1, args, args2);
  testStaticRuntime(aten_sum_0_true, args, args2);
  testStaticRuntime(aten_sum_1_true, args, args2);
}

TEST(StaticRuntime, Sigmoid) {
  auto a = at::randn({2, 3});
  auto b = at::randn({4, 3, 2});

  std::vector<IValue> args{a}, args2{b};

  testStaticRuntime(sigmoid_script, args, /*args2=*/{}, /*use_allclose=*/true);
  testStaticRuntime(sigmoid_script, args, {args2}, /*use_allclose=*/true);

  FLAGS_static_runtime_enable_fast_math = false;
  testStaticRuntime(sigmoid_script, args, /*args2=*/{}, /*use_allclose=*/true);
  testStaticRuntime(sigmoid_script, args, {args2}, /*use_allclose=*/true);
  FLAGS_static_runtime_enable_fast_math = true;
}

TEST(StaticRuntime, Clone) {
  auto a = at::randn({2, 3});
  auto b = at::randn({3, 2}).as_strided({3, 2}, {1, 3});
  auto c = at::randn({1, 2, 3, 4});
  auto d = at::randn({1, 0, 3, 4});
  std::vector<IValue> args_0{b, c10::MemoryFormat::Contiguous};
  std::vector<IValue> args_1{b, c10::MemoryFormat::Preserve};
  std::vector<IValue> args_2{c, c10::MemoryFormat::ChannelsLast};
  std::vector<IValue> args_3{d, c10::MemoryFormat::ChannelsLast};

  testStaticRuntime(clone_script_0, {a});
  testStaticRuntime(clone_script_0, {a}, {b});

  testStaticRuntime(clone_script_1, args_0);
  testStaticRuntime(clone_script_1, args_1);
  testStaticRuntime(clone_script_1, args_2);
  testStaticRuntime(clone_script_1, args_3);
  testStaticRuntime(clone_script_1, args_0, args_1);
  testStaticRuntime(clone_script_1, args_3, args_2);
}

TEST(StaticRuntime, Clamp) {
  auto a = at::randn({2, 3});
  auto max_t = at::full_like(a, 1);
  auto min_t = at::full_like(a, -1);

  auto b = at::randn({4, 3, 2});
  auto max_t1 = at::full_like(b, 1);
  auto min_t1 = at::full_like(b, -1);

  testStaticRuntime(clamp_script_1, {a, -1, 1});
  testStaticRuntime(clamp_script_2, {a, min_t, max_t});

  testStaticRuntime(clamp_script_1, {a, -1, 1}, {b, -1, 1});
  testStaticRuntime(clamp_script_2, {a, min_t, max_t}, {b, max_t1, min_t1});
}

TEST(StaticRuntime, Logit) {
  auto a = at::ones({2, 3});
  double b = 1e-6;
  std::vector<IValue> args_1{a};
  std::vector<IValue> args_2({a, b});

  auto c = at::ones({4, 3, 2});

  // logit
  testStaticRuntime(logit_script_1, args_1);
  testStaticRuntime(logit_script_2, args_1);
  testStaticRuntime(logit_script_3, args_2);

  testStaticRuntime(logit_script_1, args_1, {c});
  testStaticRuntime(logit_script_2, args_1, {c});
  testStaticRuntime(logit_script_3, args_2, {c, b});
}

// TODO: check for dynamic shapes
TEST(StaticRuntime, EmbeddingBag) {
  at::Tensor weight = torch::randn({3, 11}, at::ScalarType::Float);
  at::Tensor input = torch::tensor({0, 1, 0, 2});
  at::Tensor offset = torch::tensor({0, 2, 4});

  std::vector<IValue> args{weight, input, offset};

  testStaticRuntime(embedding_bag_default, args);
  testStaticRuntime(embedding_bag_mean, args);
  testStaticRuntime(embedding_bag_max, args);
  testStaticRuntime(embedding_bag_sum_last_offset, args);
  testStaticRuntime(embedding_bag_mean_last_offset, args);
  testStaticRuntime(embedding_bag_max_last_offset, args);
}

TEST(StaticRuntime, EmbeddingBagWithManagedOutput) {
  const std::string embedding_bag_managed_output = R"JIT(
    def forward(self, a: Tensor, b: Tensor, c: Tensor):
        # The outputs of embedding_bag become an intermediate tensors
        # since they are not directly returned from the graph.
        x, y, z, _ = torch.embedding_bag(a, b, c)
        return x + x
  )JIT";

  at::Tensor weight = torch::randn({3, 12}, at::ScalarType::Float);
  at::Tensor input = torch::tensor({0, 1, 0, 2});
  at::Tensor offset = torch::tensor({0, 2, 4});
  std::vector<IValue> args{weight, input, offset};

  at::Tensor weight2 = torch::randn({4, 13}, at::ScalarType::Float);
  at::Tensor input2 = torch::tensor({0, 1, 0, 2});
  at::Tensor offset2 = torch::tensor({0, 2, 4});
  std::vector<IValue> args2{weight2, input2, offset2};

  testStaticRuntime(embedding_bag_managed_output, args);
  testStaticRuntime(embedding_bag_managed_output, args, args2);
}

TEST(StaticRuntime, LayerNorm) {
#ifdef FBCODE_CAFFE2
  script::Module module("module");
  module.define(layer_norm_with_weights);
  torch::jit::StaticModule smodule(module);
  ASSERT_EQ(getNodeWithKind(smodule, "aten::layer_norm"), nullptr);
  ASSERT_NE(getNodeWithKind(smodule, "static_runtime::layer_norm"), nullptr);
#endif
  const auto a = torch::rand({1, 2, 2, 2});
  const auto b = torch::rand({3, 2, 2, 2});
  for (int normalized_size : {2, 3}) {
    std::vector<int64_t> normalized_shape(normalized_size, 2);
    const auto weight = torch::rand(normalized_shape);
    const auto bias = torch::rand(normalized_shape);

    std::vector<IValue> args{a, normalized_shape, weight, bias};
    std::vector<IValue> args1{b, normalized_shape, weight, bias};
    testStaticRuntime(layer_norm_with_weights, args);
    testStaticRuntime(layer_norm_with_weights, args, args1);

    args = {a, normalized_shape};
    testStaticRuntime(layer_norm_without_weights, args);
    testStaticRuntime(layer_norm_without_weights, args, {b, normalized_shape});
  }
}

TEST(StaticRuntime, Bmm) {
  auto a = at::randn({10, 4, 5});
  auto b = at::randn({10, 5, 6});

  auto c = at::randn({12, 5, 6});
  auto d = at::randn({12, 6, 7});

  std::vector<IValue> args{a, b};
  std::vector<IValue> args1{c, d};
  testStaticRuntime(bmm_script, args);
  testStaticRuntime(bmm_script, args1);
  testStaticRuntime(bmm_script, args, args1);
}

TEST(StaticRuntime, Addmm) {
  auto inp1 = at::randn({5});
  auto mat1 = at::randn({3, 4});
  auto mat2 = at::randn({4, 5});

  auto inp2 = at::randn({3, 7});
  auto mat3 = at::randn({3, 6});
  auto mat4 = at::randn({6, 7});

  std::vector<IValue> args{inp1, mat1, mat2, 1.0, 2.0};
  std::vector<IValue> args1{inp2, mat3, mat4, 2.0, 1.0};
  testStaticRuntime(addmm_script, args);
  testStaticRuntime(addmm_script, args1);
  testStaticRuntime(addmm_script, args, args1);
}

TEST(StaticRuntime, IndividualOps_Abs) {
  auto a = at::randn({2, 3});
  auto b = at::randn({4, 2, 3});
  std::vector<IValue> args{a};
  std::vector<IValue> args2{b};
  testStaticRuntime(abs_script, args);
  testStaticRuntime(abs_script, args, args2);
}

TEST(StaticRuntime, IndividualOps_Binary) {
  auto a = at::randn({2, 3});
  auto b = at::ones({2, 3});

  auto c = at::randn({4, 2, 3});
  auto d = at::ones({4, 2, 3});

  std::vector<IValue> args{a, b};

  testStaticRuntime(add_script, args);
  testStaticRuntime(add_script, args, {c, d});
  testStaticRuntime(list_construct_script, args);
  testStaticRuntime(list_construct_script_2, args);
  testStaticRuntime(list_construct_script_3, args);
  testStaticRuntime(list_unpack_script, args);
  testStaticRuntime(list_unpack_script_2, args);
  testStaticRuntime(tuple_construct_script, args);
  testStaticRuntime(tuple_construct_script_2, args);
}

TEST(StaticRuntime, IndividualOps_Binary_MatMul) {
  // 1-D, 1-D
  std::vector<IValue> args{at::randn({3}), at::randn({3})};
  testStaticRuntime(aten_matmul, args);
  // 2-D, 2-D
  std::vector<IValue> args1 = {at::randn({3, 2}), at::randn({2, 3})};
  testStaticRuntime(aten_matmul, args1);
  // 1-D, 2-D
  std::vector<IValue> args2 = {at::randn({3}), at::randn({3, 5})};
  testStaticRuntime(aten_matmul, args2);
  // 2-D, 1-D
  std::vector<IValue> args3 = {at::randn({3, 5}), at::randn({5})};
  testStaticRuntime(aten_matmul, args3);
  // > 2-D , > 2-D
  std::vector<IValue> args4 = {at::randn({3, 1, 4, 5}), at::randn({2, 5, 6})};
  testStaticRuntime(aten_matmul, args4);

  testStaticRuntime(aten_matmul, args3, args4);
}

TEST(StaticRuntime, IndividualOps_Sign) {
  auto a = at::randn({2, 3});
  auto b = at::randn({4, 3, 2});

  std::vector<IValue> args{a};
  testStaticRuntime(sign_tensor, args);
  testStaticRuntime(sign_tensor, args, {b});
}

TEST(StaticRuntime, IndividualOps_Div) {
  auto a = at::randn({2, 3});
  auto b = at::randn({2, 3});
  auto c = at::randn({4, 3, 2});
  auto d = at::randn({4, 3, 2});

  std::vector<IValue> args0{a, b};
  testStaticRuntime(div_tensor, args0);
  testStaticRuntime(div_tensor, args0, {c, d});

  std::vector<IValue> args1{a, 3};
  testStaticRuntime(div_scalar, args1);
  testStaticRuntime(div_scalar, args1, {c, 4});

  std::vector<IValue> args2{a, b, "floor"};
  testStaticRuntime(div_tensor_mode, args2);
  testStaticRuntime(div_tensor_mode, args2, {c, d, "floor"});

  std::vector<IValue> args3{a, 2.3, "trunc"};
  testStaticRuntime(div_scalar_mode, args3);
  testStaticRuntime(div_scalar_mode, args3, {a, 1.5, "trunc"});
}

TEST(StaticRuntime, IndividualOps_Mul) {
  auto a = at::randn({3, 3});
  auto b = at::randn({3, 3});
  auto c = at::randn({3, 3, 3});
  auto d = at::randn({3, 3, 3});

  std::vector<IValue> tensor_args1{a, b};
  std::vector<IValue> tensor_args2{c, d};

  testStaticRuntime(mul_tensor, tensor_args1);
  testStaticRuntime(mul_tensor, tensor_args1, tensor_args2);

  std::vector<IValue> scalar_args1{a, 42};
  std::vector<IValue> scalar_args2{c, 42};

  testStaticRuntime(mul_scalar, scalar_args1);
  testStaticRuntime(mul_scalar, scalar_args1, scalar_args2);
}

TEST(StaticRuntime, IndividualOps_Log) {
  // Ensure that the input values are valid.
  auto a = at::abs(at::randn({2, 3}));
  auto b = at::abs(at::randn({4, 3, 2}));

  std::vector<IValue> args{a};
  testStaticRuntime(log_tensor, args);
  testStaticRuntime(log_tensor, args, {b});
}

TEST(StaticRuntime, IndividualOps_Sub) {
  auto a = at::randn({2, 3});
  auto b = at::randn({2, 3});
  auto c = at::randn({4, 3, 2});
  auto d = at::randn({4, 3, 2});

  std::vector<IValue> args0{a, b};
  testStaticRuntime(sub_tensor, args0);
  testStaticRuntime(sub_tensor, args0, {c, d});

  std::vector<IValue> args1{a, 3};
  testStaticRuntime(sub_scalar, args1);
  testStaticRuntime(sub_scalar, args1, {c, 4});

  std::vector<IValue> args2{a, b, 2.3};
  testStaticRuntime(sub_tensor_alpha, args2);
  testStaticRuntime(sub_tensor_alpha, {c, d, 3.1});

  std::vector<IValue> args3{a, 2.3, 4};
  testStaticRuntime(sub_scalar_alpha, args3);
  testStaticRuntime(sub_scalar_alpha, {c, 1.3, 2});
}

TEST(StaticRuntime, IndividualOps_NanToNum) {
  const auto inf = std::numeric_limits<double>::infinity();
  const auto nan = std::numeric_limits<double>::quiet_NaN();

  auto a = torch::tensor({{1.0, nan}, {-inf, inf}});
  auto b = torch::tensor({{1.0, nan, -inf}, {-inf, inf, inf}, {nan, 1.0, 1.0}});

  std::vector<IValue> args1{a, 1.0, 2.0, -2.0};
  std::vector<IValue> args2{b, 1.0, 2.0, -2.0};

  testStaticRuntime(
      nan_to_num_script,
      args1,
      /*args2*/ {},
      /*use_allclose*/ true,
      /*use_equalnan*/ true);
  testStaticRuntime(
      nan_to_num_script,
      args1,
      args2,
      /*use_allclose*/ true,
      /*use_equalnan*/ true);
}

TEST(StaticRuntime, IndividualOps_Stack) {
  auto a = torch::tensor({{1.0, 2.0}, {3.0, 4.0}});
  auto b = torch::tensor({{1.0, 2.0}, {3.0, 4.0}});
  auto c = torch::tensor({{1.0, 2.0}, {3.0, 4.0}});

  auto d = torch::tensor({{1.0, 2.0, 3.0}, {4.0, 4.0, 4.0}});
  auto e = torch::tensor({{1.0, 2.0, 3.0}, {4.0, 4.0, 4.0}});
  auto f = torch::tensor({{1.0, 2.0, 3.0}, {4.0, 4.0, 4.0}});

  std::vector<IValue> args1_dim{a, b, 0};
  std::vector<IValue> args2_dim{d, e, 1};

  std::vector<IValue> args1_three_tensors{a, b, c};
  std::vector<IValue> args2_three_tensors{d, e, f};

  testStaticRuntime(stack_dim, args1_dim);
  testStaticRuntime(stack_dim, args1_dim, args2_dim);

  testStaticRuntime(stack_three, args1_three_tensors);
  testStaticRuntime(stack_three, args1_three_tensors, args2_three_tensors);
}

TEST(StaicRuntime, IndividualOps_ReLU) {
  auto a = torch::tensor({{1, -1}, {2, 0}});
  auto b = torch::tensor({{1, -1, -1}, {2, 0, -1}});

  std::vector<IValue> args1{a};
  std::vector<IValue> args2{b};

  testStaticRuntime(relu_script, args1);
  testStaticRuntime(relu_script, args1, args2);
}

TEST(StaicRuntime, IndividualOps_Tanh) {
  auto a = at::randn({2, 2});
  auto b = at::randn({3, 3, 3});

  std::vector<IValue> args1{a};
  std::vector<IValue> args2{b};

  testStaticRuntime(tanh_script, args1, /*args2*/ {}, /*use_allclose*/ true);
  testStaticRuntime(tanh_script, args1, args2, /*use_allclose*/ true);
}

TEST(StaticRuntime, IndividualOps_Norm) {
  auto a = at::randn({2, 3});
  auto b = at::randn({4, 3, 2});
  auto dim = std::vector<int64_t>({1});
  auto dtype = at::ScalarType::Float;

  std::vector<IValue> args2{a, 2};
  testStaticRuntime(norm_2arg, args2);
  testStaticRuntime(norm_2arg, args2, {b, 2});

  std::vector<IValue> args3{a, 2, dtype};
  testStaticRuntime(norm_3arg, args3);
  testStaticRuntime(norm_3arg, args3, {b, 2, dtype});

  std::vector<IValue> args4{a, 3, dim, false};
  testStaticRuntime(norm_4arg, args4);
  testStaticRuntime(norm_4arg, args4, {b, 3, dim, false});

  std::vector<IValue> args5{a, 4, dim, true, dtype};
  testStaticRuntime(norm_5arg, args5);
  testStaticRuntime(norm_5arg, args5, {b, 4, dim, true, dtype});
}

TEST(StaticRuntime, IndividualOps_Reshape) {
  auto a = at::randn({2, 3});
  auto b = std::vector<int64_t>({3, 2});
  std::vector<IValue> args{a, b};

  auto c = at::randn({4, 2});
  auto d = std::vector<int64_t>({2, 4});
  std::vector<IValue> args1{c, d};

  testStaticRuntime(reshape_script_1, args);
  testStaticRuntime(reshape_script_2, args);
  testStaticRuntime(reshape_script_3, args);
  testStaticRuntime(reshape_script_4, args);
  testStaticRuntime(reshape_script_5, args);
  testStaticRuntime(reshape_inplace_script, args);
  testStaticRuntime(reshape_incontiguous_script, args);

  testStaticRuntime(reshape_script_1, args, args1);
  testStaticRuntime(reshape_script_2, args, args1);
  testStaticRuntime(reshape_script_3, args, args1);
  testStaticRuntime(reshape_script_4, args, args1);
  testStaticRuntime(reshape_script_5, args, args1);
  testStaticRuntime(reshape_inplace_script, args, args1);
  testStaticRuntime(reshape_incontiguous_script, args, args1);
}

TEST(StaticRuntime, IndividualOps_Repeat) {
  auto a = at::randn({2, 3});
  auto b = at::randn({4, 3});
  auto c = std::vector<int64_t>({1, 2});
  auto d = std::vector<int64_t>({2, 3});
  std::vector<IValue> args1{a, c};
  std::vector<IValue> args2{b, d};

  testStaticRuntime(repeat, args1);
  testStaticRuntime(repeat, args2);
  testStaticRuntime(repeat, args1, args2);
}

TEST(StaticRuntime, IndividualOps_flatten) {
  auto test_flatten =
      [](std::vector<int64_t> shape, int64_t start_dim, int64_t end_dim) {
        std::vector<int64_t> shape1(shape);
        if (shape1.size() > 0) {
          shape1[0] *= 2;
        }
        auto a = at::randn(shape);
        auto b = at::randn(shape1);
        std::vector<IValue> args{a, start_dim, end_dim};
        testStaticRuntime(flatten_script_1, args);
        testStaticRuntime(flatten_script_1, args, {b, start_dim, end_dim});
        if (shape.size() > 2) {
          testStaticRuntime(flatten_script_2, args);
          testStaticRuntime(flatten_script_2, args, {b, start_dim, end_dim});
        }
      };

  test_flatten({2, 3}, 0, 1);
  test_flatten({2, 1, 3}, 1, 2);
  test_flatten({0, 1, 3, 0}, 1, 2);
  test_flatten({2, 3}, 1, 1);
  test_flatten({}, 0, 0);
}

TEST(StaticRuntime, IndividualOps_pow) {
  auto a = at::randn({2, 3});
  auto b = at::randn({2, 3});
  auto c = at::randn({4, 3, 2});
  auto d = at::randn({4, 3, 2});

  std::vector<IValue> args0{a, 4};
  testStaticRuntime(pow_script_ten_sca, args0);
  testStaticRuntime(pow_script_ten_sca, args0, {c, 4});

  std::vector<IValue> args1{at::abs(a), b};
  testStaticRuntime(pow_script_ten_ten, args1);
  testStaticRuntime(pow_script_ten_ten, args1, {at::abs(c), d});

  std::vector<IValue> args2{5, b};
  testStaticRuntime(pow_script_sca_ten, args2);
  testStaticRuntime(pow_script_sca_ten, args2, {3, d});
}

TEST(StaticRuntime, IndividualOps_to) {
  auto test_to = [](at::ScalarType b, bool c, bool d, c10::MemoryFormat e) {
    auto a = at::randn({4, 3, 1, 2});
    auto other = at::randn({4, 3, 1, 2}, b);
    auto a2 = at::randn({3, 2, 2, 4});
    auto a2_other = at::randn({3, 2, 2, 4}, b);

    std::vector<IValue> args0{a, b, c, d, e};
    std::vector<IValue> args1{a, b, c, d};
    std::vector<IValue> args2{a, other, c, d, e};
    std::vector<IValue> args3{a, c10::nullopt, c, d};

    testStaticRuntime(to_script_dtype, args0);
    testStaticRuntime(to_script_dtype_strided, args0);
    testStaticRuntime(to_script_prim_dtype, args1);
    if (!d) {
      testStaticRuntime(to_script_prim_dtype, args3);
    }
    testStaticRuntime(to_script_other, args2);
    testStaticRuntime(to_script_alias, {a});

    // dynamic shapes
    testStaticRuntime(to_script_dtype, args0, {a2, b, c, d, e});
    testStaticRuntime(to_script_dtype_strided, args0, {a2, b, c, d, e});
    testStaticRuntime(to_script_prim_dtype, args1, {a2, b, c, d});
    if (!d) {
      testStaticRuntime(to_script_prim_dtype, args3, {a2, c10::nullopt, c, d});
    }
    testStaticRuntime(to_script_other, args2, {a2, a2_other, c, d, e});
    testStaticRuntime(to_script_alias, {a}, {a2});
  };
  for (const bool non_blocking : {false, true}) {
    for (const bool copy : {false, true}) {
      // float->float, NCHW->NHWC
      test_to(at::ScalarType::Float, non_blocking, copy, c10::MemoryFormat::ChannelsLast);
      // float->half
      test_to(at::ScalarType::Half, non_blocking, copy, c10::MemoryFormat::Preserve);
      // float->float
      test_to(at::ScalarType::Float, non_blocking, copy, c10::MemoryFormat::Contiguous);
      // TODO: check if fbgemm is enabled properly in this case
      // half->float, NCHW->NHWC
      test_to(at::ScalarType::Half, non_blocking, copy, c10::MemoryFormat::ChannelsLast);
    }
  }
}

TEST(StaticRuntime, IndividualOps_Detach) {
  auto a = at::randn({4, 3, 1, 2});
  auto b = at::randn({3, 2, 2});
  std::vector<IValue> args{a};
  std::vector<IValue> args2{b};
  testStaticRuntime(detach_script_0, args);
  testStaticRuntime(detach_script_0, args, args2);
  testStaticRuntime(detach_script_1, args);
  testStaticRuntime(detach_script_1, args, args2);
}

TEST(StaticRuntime, IndividualOps_ExpandAs) {
  auto a = at::randn({3, 1});
  auto b = at::randn({3, 2});
  auto c = at::randn({4, 1});
  auto d = at::randn({4, 2});
  std::vector<IValue> args{a, b};
  std::vector<IValue> args2{c, d};
  testStaticRuntime(expand_as_script, args);
  testStaticRuntime(expand_as_script, args, args2);
}

TEST(StaticRuntime, IndividualOps_Full) {
  auto dtype = at::ScalarType::Int;
  auto cpu = at::Device(DeviceType::CPU);
  c10::List<int64_t> size0{4, 5};
  std::vector<IValue> args{size0, 4, dtype, at::kStrided, cpu, false};
  c10::List<int64_t> size1{5, 6};
  std::vector<IValue> args2{size1, 5, dtype, at::kStrided, cpu, false};
  testStaticRuntime(full_script, args);
  testStaticRuntime(full_script, args, args2);
}

TEST(StaticRuntime, IndividualOps_FullLike) {
  auto a = at::randn({2, 3});
  auto b = at::randn({3, 2, 2});
  auto dtype = at::ScalarType::Int;
  auto cpu = at::Device(DeviceType::CPU);
  std::vector<IValue> args{
      a, 4, dtype, at::kStrided, cpu, false, c10::MemoryFormat::Contiguous};
  std::vector<IValue> args2{
      b, 4, dtype, at::kStrided, cpu, false, c10::MemoryFormat::Contiguous};
  testStaticRuntime(full_like_script, args);
  testStaticRuntime(full_like_script, args, args2);
}

TEST(StaticRuntime, Linear) {
  auto input = at::randn({1, 2});
  auto weights = at::randn({1, 2});
  auto bias = at::randn({1, 1});

  std::vector<IValue> args{input, weights, bias};
  std::vector<IValue> args_no_bias{input, weights, c10::nullopt};

  auto input2 = at::randn({2, 3});
  auto weights2 = at::randn({2, 3});
  auto bias2 = at::randn({2, 2});

  std::vector<IValue> args2{input2, weights2, bias2};
  std::vector<IValue> args2_no_bias{input2, weights2, c10::nullopt};

  testStaticRuntime(linear_script, args);
  testStaticRuntime(linear_script, args_no_bias);

  testStaticRuntime(linear_script, args, args2);
  testStaticRuntime(linear_script, args, args2_no_bias);
}

TEST(StaticRuntime, IndividualOps_VarCat) {
  // 2D tensors - cat dim = 0
  std::vector<IValue> args1 = {at::randn({4, 6}), at::randn({5, 6}), 0};
  testStaticRuntime(var_cat_script, args1);

  // 3D tensors - cat dim = 1
  std::vector<IValue> args2 = {at::randn({4, 5, 6}), at::randn({4, 8, 6}), 1};
  testStaticRuntime(var_cat_script, args2);

  // 3D tensors - cat dim = 2
  std::vector<IValue> args3 = {at::randn({4, 5, 6}), at::randn({4, 5, 7}), 2};
  testStaticRuntime(var_cat_script, args3);

  testStaticRuntime(var_cat_script, args1, args2);
}

TEST(StaticRuntime, LongModel) {
  torch::jit::Module mod = getLongScriptModel();
  auto a = torch::randn({2, 2});
  auto b = torch::randn({2, 2});
  auto c = torch::randn({2, 2});

  // run jit graph executor
  std::vector<at::IValue> input_ivalues({a, b, c});
  at::Tensor output_1 = mod.forward(input_ivalues).toTensor();

  // run static runtime
  std::vector<c10::IValue> input_tensors({a, b, c});
  torch::jit::StaticModule smod(mod);
  at::Tensor output_2 = smod(input_tensors, {}).toTensor();
  smod.runtime().check_for_memory_leak();
  EXPECT_TRUE(torch::allclose(output_1, output_2, 1e-6));
}

TEST(StaticRuntime, TrivialModel) {
  torch::jit::Module mod = getTrivialScriptModel();
  auto a = torch::randn({2, 2});
  auto b = torch::randn({2, 2});
  auto c = torch::randn({2, 2});

  // run jit graph executor
  std::vector<at::IValue> input_ivalues({a, b, c});
  at::Tensor output_1 = mod.forward(input_ivalues).toTensor();

  // run static runtime
  std::vector<c10::IValue> input_tensors({a, b, c});
  torch::jit::StaticModule smod(mod);
  at::Tensor output_2 = smod(input_tensors, {}).toTensor();
  smod.runtime().check_for_memory_leak();
  EXPECT_TRUE(torch::allclose(output_1, output_2, 1e-6));
}

TEST(StaticRuntime, LeakyReLU) {
  torch::jit::Module mod = getLeakyReLUConstScriptModel();
  auto inputs = torch::randn({2, 2});

  // run jit graph executor
  std::vector<at::IValue> input_ivalues({inputs});
  at::Tensor output_1 = mod.forward(input_ivalues).toTensor();

  // run static runtime
  std::vector<c10::IValue> input_tensors({inputs});
  torch::jit::StaticModule smod(mod);
  at::Tensor output_2 = smod(input_tensors, {}).toTensor();
  smod.runtime().check_for_memory_leak();
  EXPECT_TRUE(torch::allclose(output_1, output_2, 1e-6));
}

TEST(StaticRuntime, DeepWide) {
  const int embedding_size = 32;
  const int num_features = 50;
  torch::jit::Module mod = getDeepAndWideSciptModel();
  torch::jit::StaticModule smod(mod);

  for (int batch_size : {1, 8, 32}) {
    for (int i = 0; i < 2; ++i) {
      auto ad_emb_packed = torch::randn({batch_size, 1, embedding_size});
      auto user_emb = torch::randn({batch_size, 1, embedding_size});
      auto wide = torch::randn({batch_size, num_features});

      // run jit graph executor
      std::vector<at::IValue> inputs({ad_emb_packed, user_emb, wide});
      auto output_1 = getTensor(mod.forward(inputs));

      // run static runtime
      std::vector<c10::IValue> input_tensors({ad_emb_packed, user_emb, wide});
      auto outputs = smod(input_tensors, {}).toTuple()->elements();
      ASSERT_TRUE(outputs.size() > 0);
      at::Tensor output_2 = outputs[0].toTensor();
      smod.runtime().check_for_memory_leak();
      EXPECT_TRUE(torch::allclose(output_1, output_2, 1e-6));
    }
  }
}

TEST(StaticRuntime, KWargsAPI_1) {
  const int embedding_size = 32;
  const int num_features = 50;
  auto module = getDeepAndWideSciptModel();
  torch::jit::StaticModule smod(module);

  for (int batch_size : {1, 8, 32}) {
    for (int i = 0; i < 2; ++i) {
      auto ad_emb_packed = torch::randn({batch_size, 1, embedding_size});
      auto user_emb = torch::randn({batch_size, 1, embedding_size});
      auto wide = torch::randn({batch_size, num_features});
      {
        std::vector<at::IValue> inputs({ad_emb_packed, user_emb, wide});

        // run jit graph executor
        at::Tensor output_1 = getTensor(module.forward(inputs));

        // run static runtime
        c10::IValue output_ivalue = smod(inputs, {});
        smod.runtime().check_for_memory_leak();

        at::Tensor output_2 = getTensor(output_ivalue);
        EXPECT_TRUE(torch::allclose(output_1, output_2, 1e-6));

        // check for output aliasing
        EXPECT_EQ(output_ivalue.use_count(), 1);
        output_ivalue = IValue();

        EXPECT_EQ(output_2.getIntrusivePtr().use_count(), 1);
      }

      // check for input aliasing (deep & wide does not have ops
      // that create aliases of input tensors)
      EXPECT_EQ(ad_emb_packed.getIntrusivePtr().use_count(), 1);
      EXPECT_EQ(user_emb.getIntrusivePtr().use_count(), 1);
      EXPECT_EQ(wide.getIntrusivePtr().use_count(), 1);
    }
  }
}

TEST(StaticRuntime, KWargsAPI_2) {
  const int embedding_size = 32;
  const int num_features = 50;
  auto module = getDeepAndWideSciptModel();
  torch::jit::StaticModule smod(module);

  for (int batch_size : {1, 8, 32}) {
    for (int i = 0; i < 2; ++i) {
      auto ad_emb_packed = torch::randn({batch_size, 1, embedding_size});
      auto user_emb = torch::randn({batch_size, 1, embedding_size});
      auto wide = torch::randn({batch_size, num_features});
      {
        // run jit graph executor
        std::vector<at::IValue> args({ad_emb_packed, user_emb, wide});
        at::Tensor output_1 = getTensor(module.forward(args));

        std::unordered_map<std::string, c10::IValue> kwargs(
            {{"ad_emb_packed", ad_emb_packed},
             {"user_emb", user_emb},
             {"wide", wide}});

        // run static runtime
        c10::IValue output_ivalue = smod(std::vector<IValue>{}, kwargs);
        smod.runtime().check_for_memory_leak();

        at::Tensor output_2 = getTensor(output_ivalue);
        EXPECT_TRUE(torch::allclose(output_1, output_2, 1e-6));

        // check for output aliasing
        EXPECT_EQ(output_ivalue.use_count(), 1);
        output_ivalue = IValue();

        EXPECT_EQ(output_2.getIntrusivePtr().use_count(), 1);
      }

      EXPECT_EQ(ad_emb_packed.getIntrusivePtr().use_count(), 1);
      EXPECT_EQ(user_emb.getIntrusivePtr().use_count(), 1);
      EXPECT_EQ(wide.getIntrusivePtr().use_count(), 1);
    }
  }
}

TEST(StaticRuntime, CleanUpMemory) {
  const int embedding_size = 32;
  const int num_features = 50;
  torch::jit::Module mod = getDeepAndWideSciptModel();

  for (auto cleanup_activations : {true, false}) {
    for (auto enable_out_variant : {true, false}) {
      for (auto optimize_memory : {true, false}) {
        for (auto manage_output_tensors : {true, false}) {
          if (manage_output_tensors && !enable_out_variant) {
            // when manage_output_tensors is enabled, enable_out_variant
            // must be enabled too
            continue;
          }
          if (optimize_memory && !enable_out_variant) {
            // when optimize_memory is enabled, enable_out_variant must be
            // enabled too
            continue;
          }
          VLOG(1) << "cleanup_activations: " << cleanup_activations
                  << ", enable_out_variant: " << enable_out_variant
                  << ", optimize_memory: " << optimize_memory
                  << ", manage_output_tensors: "
                  << manage_output_tensors;
          torch::jit::StaticModuleOptions opts{
              cleanup_activations,
              enable_out_variant,
              optimize_memory,
              manage_output_tensors};
          torch::jit::StaticModule smod(mod, false, opts);
          torch::jit::StaticRuntime runtime(smod);

          for (int batch_size : {1, 8, 32}) {
            for (int i = 0; i < 2; ++i) {
              auto ad_emb_packed =
                  torch::randn({batch_size, 1, embedding_size});
              auto user_emb = torch::randn({batch_size, 1, embedding_size});
              auto wide = torch::randn({batch_size, num_features});

              // run jit graph executor
              std::vector<at::IValue> inputs({ad_emb_packed, user_emb, wide});
              auto output_1 = getTensor(mod.forward(inputs));

              // run static runtime
              std::vector<c10::IValue> input_tensors(
                  {ad_emb_packed, user_emb, wide});
<<<<<<< HEAD
              at::Tensor output_2 = runtime(input_tensors)[0];
=======
              auto outputs = runtime(input_tensors, {}).toTuple()->elements();
              ASSERT_TRUE(outputs.size() > 0);
              auto output_2 = outputs[0].toTensor();
>>>>>>> 632719c2
              runtime.check_for_memory_leak();
              EXPECT_TRUE(torch::allclose(output_1, output_2, 1e-6));
              if (manage_output_tensors) {
                runtime.deallocateOutputTensors();
                runtime.checkOutputTensorMemoryLeaks();
              }
            }
          }
        }
      }
    }
  }
}

TEST(StaticRuntime, ManageOutputTensors) {
  const std::string test_graph = R"IR(
    graph(%0 : Tensor):
      # With manage_output_tensor enabled, this tensor is managed.
      %1 : Tensor = aten::abs(%0)
      # The output container object is never managed.
      %2 : (Tensor) = prim::TupleConstruct(%1)
      return (%2)
  )IR";
  auto a = at::randn({2, 2});
  auto b = at::randn({2, 2, 2});
  std::vector<at::IValue> args{a};
  std::vector<at::IValue> args2{b};
  testStaticRuntime(test_graph, args);
  testStaticRuntime(test_graph, args, args2);
}

TEST(StaticRuntime, ManageOutputTensorsReturnsOutputContainingManagedOutputTensor) {
  const std::string test_graph = R"IR(
    graph(%0 : Tensor):
      # With manage_output_tensor enabled, this tensor is managed.
      %1 : Tensor = aten::abs(%0)
      # The output container object is never managed.
      %2 : (Tensor) = prim::TupleConstruct(%1)
      return (%2)
  )IR";
  auto g = std::make_shared<torch::jit::Graph>();
  torch::jit::parseIR(test_graph, g.get());
  torch::jit::StaticModuleOptions opts{
    /*cleanup_activations=*/true,
    /*enable_out_variant=*/true,
    /*optimize_memory=*/true,
    /*manage_output_tensors=*/true};
  auto a = at::randn({2, 2});
  std::vector<at::IValue> args{a};
  torch::jit::StaticModule smod(g, opts);
  torch::jit::StaticRuntime runtime(smod);
  // Profile run.
  {
    IValue tuple = runtime(args, {});
    ASSERT_TRUE(tuple.isTuple());
    ASSERT_EQ(tuple.toTuple()->elements().size(), 1);
    // Do not manage intput value.
    EXPECT_FALSE(runtime.isManagedOutputTensor(args[0]));
    // Do not manage direct output value.
    EXPECT_FALSE(runtime.isManagedOutputTensor(tuple));
    IValue element = tuple.toTuple()->elements()[0];
    // Tensor to be managed, but not yet from the profile run.
    EXPECT_FALSE(runtime.isManagedOutputTensor(element));
    tuple = IValue();
    runtime.deallocateOutputTensors();
    runtime.checkOutputTensorMemoryLeaks();
  }
  // Second run that manages output tensors.
  {
    IValue tuple = runtime(args, {});
    ASSERT_TRUE(tuple.isTuple());
    ASSERT_EQ(tuple.toTuple()->elements().size(), 1);
    // Do not manage intput value.
    EXPECT_FALSE(runtime.isManagedOutputTensor(args[0]));
    // Do not manage direct output value.
    EXPECT_FALSE(runtime.isManagedOutputTensor(tuple));
    IValue element = tuple.toTuple()->elements()[0];
    // Tensor to be managed, but not yet from the profile run.
    EXPECT_TRUE(runtime.isManagedOutputTensor(element));
    tuple = IValue();
    runtime.deallocateOutputTensors();
    runtime.checkOutputTensorMemoryLeaks();
  }
}

TEST(StaticRuntime, ManageOutputTensorsWithDeallocateOutputTensors) {
  const int embedding_size = 32;
  const int num_features = 50;
  torch::jit::Module mod = getDeepAndWideSciptModel();

  torch::jit::StaticModuleOptions opts{
    /*cleanup_activations=*/true,
    /*enable_out_variant=*/true,
    /*optimize_memory=*/true,
    /*manage_output_tensors=*/true};
  torch::jit::StaticModule smod(mod, false, opts);
  torch::jit::StaticRuntime runtime(smod);
  // Reenter the runtime with the input with the same shape/different shapes.
  for (int batch_size : {8, 8, 24, 8}) {
    auto ad_emb_packed =
      torch::randn({batch_size, 1, embedding_size});
    auto user_emb = torch::randn({batch_size, 1, embedding_size});
    auto wide = torch::randn({batch_size, num_features});
<<<<<<< HEAD
    std::vector<at::Tensor> input_tensors(
        {ad_emb_packed, user_emb, wide});
    runtime(input_tensors)[0];
=======
    std::vector<c10::IValue> input_tensors(
        {ad_emb_packed, user_emb, wide});
    runtime(input_tensors, {});
>>>>>>> 632719c2
    runtime.check_for_memory_leak();
    runtime.deallocateOutputTensors();
    runtime.checkOutputTensorMemoryLeaks();
  }
}

TEST(StaticRuntime, ManageOutputTensorsWithoutDeallocateOutputTensors) {
  const int embedding_size = 32;
  const int num_features = 50;
  torch::jit::Module mod = getDeepAndWideSciptModel();

  torch::jit::StaticModuleOptions opts{
    /*cleanup_activations=*/true,
    /*enable_out_variant=*/true,
    /*optimize_memory=*/true,
    /*manage_output_tensors=*/true};
  torch::jit::StaticModule smod(mod, false, opts);
  torch::jit::StaticRuntime runtime(smod);
  int batch_size = 8;
  auto ad_emb_packed =
    torch::randn({batch_size, 1, embedding_size});
  auto user_emb = torch::randn({batch_size, 1, embedding_size});
  auto wide = torch::randn({batch_size, num_features});
<<<<<<< HEAD
  std::vector<at::Tensor> input_tensors(
      {ad_emb_packed, user_emb, wide});
  // Profile run.
  runtime(input_tensors)[0];
  runtime.deallocateOutputTensors();
  // Run again to allocate output Tensors without deallocating them.
  runtime(input_tensors)[0];
  // Memory leak checking fails.
  EXPECT_THROW(runtime.checkOutputTensorMemoryLeaks(), std::exception);
  // Calling the runtime without deallocation fails too.
  EXPECT_THROW(runtime(input_tensors)[0], std::exception);
  // After deallocation, everything works fine.
  runtime.deallocateOutputTensors();
  runtime.checkOutputTensorMemoryLeaks();
  runtime(input_tensors)[0];
=======
  std::vector<c10::IValue> input_tensors(
      {ad_emb_packed, user_emb, wide});
  // Profile run.
  runtime(input_tensors, {});
  runtime.deallocateOutputTensors();
  // Run again to allocate output Tensors without deallocating them.
  runtime(input_tensors, {});
  // Memory leak checking fails.
  EXPECT_THROW(runtime.checkOutputTensorMemoryLeaks(), std::exception);
  // Calling the runtime without deallocation fails too.
  EXPECT_THROW(runtime(input_tensors, {}), std::exception);
  // After deallocation, everything works fine.
  runtime.deallocateOutputTensors();
  runtime.checkOutputTensorMemoryLeaks();
  runtime(input_tensors, {});
>>>>>>> 632719c2
}

TEST(StaticRuntime, FusionPass) {
  const int embedding_size = 32;
  const int num_features = 50;
  for (int batch_size : {1, 8, 32}) {
    for (int i = 0; i < 2; ++i) {
      torch::jit::Module module = getDeepAndWideSciptModel();
      auto ad_emb_packed = torch::randn({batch_size, 1, embedding_size});
      auto user_emb = torch::randn({batch_size, 1, embedding_size});
      auto wide = torch::randn({batch_size, num_features});

      // run jit graph executor
      std::vector<at::IValue> inputs({ad_emb_packed, user_emb, wide});
      auto output_1 = getTensor(module.forward(inputs));

      Method method = module.get_method("forward");
      auto graph = method.graph();
      fuseStaticSubgraphs(graph, 2);
      bool hit = false;
      for (const auto& n : module.get_method("forward").graph()->nodes()) {
        if (n->kind() == torch::jit::prim::StaticSubgraph) {
          hit = true;
        }
      }
      EXPECT_TRUE(hit);
      auto output_2 = getTensor(module.forward(inputs));
      EXPECT_TRUE(torch::allclose(output_1, output_2, 1e-6));
    }
  }
}

TEST(
    ProcessedNode,
    VerifyNoMemoryOverlapWithImmutableInputsWithImmutableArguments) {
  script::Module module("module");
  // Not using out= variant.
  module.define(sigmoid_script);
  torch::jit::StaticModule smodule(module);
  Node* sigmoid_node = getNodeWithKind(smodule, "aten::sigmoid");
  const at::IValue a = torch::randn({2, 3});
  at::IValue b = torch::randn({3, 1});
  std::unique_ptr<const IValue*[]> ivalue_inputs = std::make_unique<const IValue*[]>(1);
  ivalue_inputs[0] = &a;
  ProcessedNode pnode(sigmoid_node, std::move(ivalue_inputs), 1, true);

  pnode.Output(0) = b;
  EXPECT_TRUE(pnode.verify_no_memory_overlap());

  pnode.Output(0) = a;
  EXPECT_FALSE(pnode.verify_no_memory_overlap());
}

TEST(
    ProcessedNode,
    VerifyNoMemoryOverlapWithImmutableInputsWithMutableArguments) {
  script::Module module("module");
  // Using out= variant.
  module.define(sigmoid_inplace_script);
  torch::jit::StaticModule smodule(module);
  Node* sigmoid_node = getNodeWithKind(smodule, "aten::sigmoid");
  const at::IValue a = torch::randn({2, 3});
  at::IValue b = torch::randn({3, 1});
  std::unique_ptr<const IValue*[]> ivalue_inputs = std::make_unique<const IValue*[]>(1);
  ivalue_inputs[0] = &a;
  ProcessedNode pnode(sigmoid_node, std::move(ivalue_inputs), 1, true);

  pnode.Output(0) = b;
  EXPECT_TRUE(pnode.verify_no_memory_overlap());

  pnode.Output(0) = a;
  EXPECT_TRUE(pnode.verify_no_memory_overlap());
}

TEST(ProcessedNode, VerifyNoMemoryOverlapWithOverlappingOutputs) {
  auto g = std::make_shared<torch::jit::Graph>();
  torch::jit::parseIR(
      R"IR(
    graph(%0):
      %1 : Tensor, %2 : Tensor = prim::ListUnpack(%0)
      return (%1, %2))IR",
      g.get());
  torch::jit::StaticModule smodule(g);
  Node* list_unpack_node = getNodeWithKind(smodule, "prim::ListUnpack");
  {
    auto a = at::randn({2, 3});
    IValue ivalue(a);
    std::unique_ptr<const IValue*[]> inputs = std::make_unique<const IValue*[]>(1);
    inputs[0] = &ivalue;
    ProcessedNode list_unpack_pnode(list_unpack_node, std::move(inputs), 1, /*enable_out_variant=*/true);
    ASSERT_EQ(list_unpack_pnode.outputs().size(), 2);
    EXPECT_TRUE(list_unpack_pnode.verify_no_memory_overlap());
  }
  {
    auto a = at::randn({2, 3});
    IValue ivalue(a);
    std::unique_ptr<const IValue*[]> inputs = std::make_unique<const IValue*[]>(1);
    inputs[0] = &ivalue;
    ProcessedNode list_unpack_pnode(list_unpack_node, std::move(inputs), 1, /*enable_out_variant=*/true);
    auto b = at::randn({2, 3});
    list_unpack_pnode.Output(0) = b;
    list_unpack_pnode.Output(1) = b;
    EXPECT_FALSE(list_unpack_pnode.verify_no_memory_overlap());
  }
}

TEST(StaticRuntime, IndividualOps_isinstance) {
  auto a = at::randn({2, 2});
  auto b = at::randn({2, 2, 2});

  std::vector<at::IValue> args{a};
  std::vector<at::IValue> args2{b};

  testStaticRuntime(isinstance_int_script, args);
  testStaticRuntime(isinstance_int_script, args, args2);

  testStaticRuntime(isinstance_tensor_script, args);
  testStaticRuntime(isinstance_tensor_script, args, args2);

  testStaticRuntime(isinstance_many_types_script, args);
  testStaticRuntime(isinstance_many_types_script, args, args2);
}

TEST(StaticRuntime, IndividualOps_TypeCheck) {
  auto a = at::zeros({2, 2}, at::kFloat);
  a.to(at::kCPU);
  auto b = at::ones({3, 3}, at::kFloat);
  auto c = at::ones({2, 2, 2}, at::kFloat);

  std::vector<IValue> args_correct = {a, b};
  std::vector<IValue> args_incorrect = {a, c};

  testStaticRuntime(typecheck_ir, args_correct);
  testStaticRuntime(typecheck_ir, args_correct, args_incorrect);
}

TEST(StaticRuntime, IndividualOps_Index) {
  // Index with boolean mask
  auto a = at::rand({2, 2});
  auto idx_a = torch::tensor({{0, 1}, {0, 0}}, at::kBool);
  std::vector<IValue> args_a{a, idx_a};

  // Index with tensor
  auto b = at::rand({3, 3, 3});
  auto idx_b = torch::tensor({0, 1, 2}, at::kLong);
  std::vector<IValue> args_b{b, idx_b};

  testStaticRuntime(index_without_none_script, args_a);
  testStaticRuntime(index_without_none_script, args_a, args_b);

  // Index with None
  // When indexing with none, the shape of `f` becomes [2, 1, 2],
  // so the mask must be reshaped appropriately.
  auto f = at::rand({2, 1, 2});
  auto idx_f_reshape = torch::tensor({{{0, 1}}, {{0, 0}}}, at::kBool);
  std::vector<IValue> args_f_with_none{f, idx_f_reshape};
  args_f_with_none.emplace_back();

  testStaticRuntime(index_with_none_script, args_f_with_none);
  testStaticRuntime(index_with_none_script, args_f_with_none, {IValue(b), IValue(idx_b), IValue()});

  // Index with multiple tensors
  auto c = at::randn({2, 2});
  auto idx_c1 = torch::tensor({0, 0}, at::kLong);
  auto idx_c2 = torch::tensor({0}, at::kLong);
  std::vector<IValue> args_c{c, idx_c1, idx_c2};

  auto d = at::randn({3, 3, 3});
  auto idx_d1 = torch::tensor({{0, 0}, {0, 1}}, at::kLong);
  auto idx_d2 = torch::tensor({{1, 1}, {1, 0}}, at::kLong);
  std::vector<IValue> args_d{d, idx_d1, idx_d2};

  testStaticRuntime(index_with_two_tensors_script, args_c);
  testStaticRuntime(index_with_two_tensors_script, args_c, args_d);
}

TEST(StaticRuntime, IndividualOps_ClampMin) {
  auto a = at::randn({2, 2});
  auto b = at::randn({3, 3, 3});
  int scalar_int = 1;
  float scalar_float = 3.14;

  std::vector<IValue> args_a_int{a, scalar_int};
  std::vector<IValue> args_b_int{b, scalar_int};

  testStaticRuntime(clamp_min_int_script, args_a_int);
  testStaticRuntime(clamp_min_int_script, args_a_int, args_b_int);

  std::vector<IValue> args_a_float{a, scalar_float};
  std::vector<IValue> args_b_float{b, scalar_float};

  testStaticRuntime(clamp_min_float_script, args_a_float);
  testStaticRuntime(clamp_min_float_script, args_a_float, args_b_float);
}

TEST(StaticRuntime, IndividualOps_Argmin) {
  auto a = at::randn({2, 2});
  auto b = at::randn({3, 3, 3});

  testStaticRuntime(argmin_script, {a});
  testStaticRuntime(argmin_script, {a}, {b});

  int dim_a = 0;
  int dim_b = 1;

  std::vector<IValue> args_a{a, dim_a};
  std::vector<IValue> args_b{b, dim_b};

  testStaticRuntime(argmin_with_dim_script, args_a);
  testStaticRuntime(argmin_with_dim_script, args_a, args_b);

  testStaticRuntime(argmin_with_keep_dim_script, args_a);
  testStaticRuntime(argmin_with_keep_dim_script, args_a, args_b);
}

TEST(StaticRuntime, IndividualOps_Softmax) {
  auto a = at::randn({2, 3});
  auto b = at::randn({3, 3, 3});

  testStaticRuntime(softmax_script, {a, 0});
  testStaticRuntime(softmax_script, {a, 1});

  testStaticRuntime(softmax_script, {b, 0});
  testStaticRuntime(softmax_script, {b, 1});
  testStaticRuntime(softmax_script, {b, 2});

  testStaticRuntime(softmax_script_with_dtype, {a, 1, at::ScalarType::Float});
  testStaticRuntime(softmax_script_with_dtype, {b, 1, at::ScalarType::Float});
}

TEST(StaticRuntime, IndividualOps_GetItem_Dict) {
  int int_key = 0;
  std::string str_key = "str";

  // No need to test these multiple times, args are not tensors
  testStaticRuntime(getitem_dict_int_script, {int_key});
  testStaticRuntime(getitem_dict_str_script, {str_key});

  auto a = torch::tensor({1});
  auto b = torch::tensor({1, 1});

  testStaticRuntime(getitem_dict_tensor_script, {a});
  testStaticRuntime(getitem_dict_tensor_script, {a}, {b});
}

TEST(StaticRuntime, IndividualOps_GetItem_List) {
  testStaticRuntime(getitem_list_int_script, {1});
  testStaticRuntime(getitem_list_int_script, {-1});

  auto a = torch::tensor({1});
  auto b = torch::tensor({1, 1});

  testStaticRuntime(getitem_list_tensor_script, {a, 1});
  testStaticRuntime(getitem_list_tensor_script, {a, 1}, {b, -1});
}

TEST(StaticRuntime, IndividualOps_Transpose) {
  auto a = at::randn({2, 2});
  int dim1_a = 0;
  int dim2_a = 1;
  std::vector<IValue> args_a{a, dim1_a, dim2_a};

  auto b = at::randn({3, 3, 3});
  int dim1_b = 0;
  int dim2_b = 2;
  std::vector<IValue> args_b{b, dim1_b, dim2_b};

  testStaticRuntime(transpose_script, args_a);
  testStaticRuntime(transpose_script, args_a, args_b);
}

TEST(StaticRuntime, IndividualOps_Permute) {
  auto a = at::randn({2, 2});
  c10::List<int64_t> dims_a{1, 0};
  std::vector<IValue> args_a{a, dims_a};

  auto b = at::randn({3, 3, 3});
  c10::List<int64_t> dims_b{0, 2, 1};
  std::vector<IValue> args_b{b, dims_b};

  testStaticRuntime(permute_script, args_a);
  testStaticRuntime(permute_script, args_a, args_b);
}

TEST(StaticRuntime, IndividualOps_Slice) {
  auto a = at::randn({2, 2});
  int dim_a = 1;
  int start_a = 0;
  int end_a = 1;
  int step_a = 1;
  std::vector<IValue> args_a{a, dim_a, start_a, end_a, step_a};

  auto b = at::randn({3, 3, 3});
  int dim_b = 2;
  int start_b = 0;
  int end_b = 1;
  int step_b = 2;
  std::vector<IValue> args_b{b, dim_b, start_b, end_b, step_b};

  testStaticRuntime(slice_script, args_a);
  testStaticRuntime(slice_script, args_a, args_b);
}

TEST(StaticRuntime, IndividualOps_Narrow) {
  auto a = at::randn({5, 5});
  int dim_a = 0;
  int start_a_int = 3;
  int len_a = 2;
  std::vector<IValue> args_a{a, dim_a, start_a_int, len_a};

  auto b = at::randn({5, 5, 5});
  int dim_b = 1;
  int start_b_int = 2;
  int len_b = 3;
  std::vector<IValue> args_b{b, dim_b, start_b_int, len_b};

  testStaticRuntime(narrow_with_int_script, args_a);
  testStaticRuntime(narrow_with_int_script, args_a, args_b);
}

TEST(StaticRuntime, InvidualOps_TupleUnpack) {
  auto two_tup = c10::ivalue::Tuple::create({at::randn({1}), at::randn({1})});
  auto two_tup_large =
      c10::ivalue::Tuple::create({at::randn({2, 2}), at::randn({2, 2})});

  auto three_tup = c10::ivalue::Tuple::create(
      {at::randn({1}), at::randn({1}), at::randn({1})});
  auto three_tup_large = c10::ivalue::Tuple::create(
      {at::randn({2, 2}), at::randn({2, 2}), at::randn({2, 2})});

  testStaticRuntime(two_tuple_unpack_script, {two_tup});
  testStaticRuntime(two_tuple_unpack_script, {two_tup}, {two_tup_large});

  testStaticRuntime(three_tuple_unpack_script, {three_tup});
  testStaticRuntime(three_tuple_unpack_script, {three_tup}, {three_tup_large});
}

TEST(StaticRuntime, IndividualOps_Append) {
  std::vector<IValue> args_int{1};

  testStaticRuntime(append_int_script, args_int);

  std::vector<IValue> args_tensor{at::randn({1})};
  std::vector<IValue> args_tensor_large{at::randn({2, 2})};

  testStaticRuntime(append_tensor_script, args_tensor);
  testStaticRuntime(append_tensor_script, args_tensor, args_tensor_large);
}

TEST(StaticRuntime, QuantizedLinear) {
  at::Tensor weight =
      at::quantize_per_tensor(torch::randn({3, 2}), 2, 3, torch::kQInt8);
  at::Tensor input =
      at::quantize_per_tensor(torch::randn({3, 2}), 2, 3, torch::kQUInt8);

  at::Tensor weight_2 =
      at::quantize_per_tensor(torch::randn({4, 3}), 2, 3, torch::kQInt8);
  at::Tensor input_2 =
      at::quantize_per_tensor(torch::randn({4, 3}), 2, 3, torch::kQUInt8);

  testStaticRuntime(quantize_script, {input, weight}, {input_2, weight_2});
}

TEST(StaticRuntime, IndividualOps_VarStack) {
  // 2D tensors - stack dim = 0
  std::vector<IValue> args1 = {at::randn({6, 6}), at::randn({6, 6}), 0};
  testStaticRuntime(var_stack_script, args1);

  // 3D tensors - stack dim = 1
  std::vector<IValue> args2 = {at::randn({4, 5, 6}), at::randn({4, 5, 6}), 1};
  testStaticRuntime(var_stack_script, args2);

  // 3D tensors - stack dim = 2
  std::vector<IValue> args3 = {at::randn({4, 5, 6}), at::randn({4, 5, 6}), 2};
  testStaticRuntime(var_stack_script, args3);

  testStaticRuntime(var_stack_script, args1, args2);
}

TEST(StaticRuntime, IndividualOps_FmodTensor) {
  // fmod tensor version
  auto a = at::randn({2, 3});
  auto b = at::randn({2, 3});
  std::vector<IValue> args0{a, b};
  testStaticRuntime(fmod_tensor, args0);

  // check for dynamic shapes
  auto c = at::randn({4, 3, 2});
  auto d = at::randn({4, 3, 2});
  std::vector<IValue> args1{c, d};
  testStaticRuntime(fmod_tensor, args0, args1);
}

TEST(StaticRuntime, IndividualOps_FmodScalar) {
  auto a = at::randn({2, 3});

  // fmod scalar version
  std::vector<IValue> args2{a, 3};
  testStaticRuntime(fmod_scalar, args2);

  // check for dynamic shapes
  auto c = at::randn({4, 3, 2});
  std::vector<IValue> args3{c, 4};
  testStaticRuntime(fmod_scalar, args2, args3);
}

TEST(StaticRuntime, QEmbeddingBagByteUnpack) {
  auto a = torch::randn({8, 16}, at::ScalarType::Float);
  auto b = torch::randn({8 * 2, 16 * 2}, at::ScalarType::Float);

  testStaticRuntime(embedding_bag_byte_prepack_script, {a});
  testStaticRuntime(embedding_bag_byte_prepack_script, {a}, {b});
}

TEST(StaticRuntime, IndividualOps_LinalgNorm_ScalarOrd) {
  auto a = at::randn({2, 3});
  auto dim = std::vector<int64_t>({1});
  auto dtype = at::ScalarType::Float;

  std::vector<IValue> args0{a, 4, dim, true, dtype};
  testStaticRuntime(linalg_norm_ord_scalar, args0);

  auto b = at::randn({4, 5});
  std::vector<IValue> args1{b, 4, dim, true, dtype};
  testStaticRuntime(linalg_norm_ord_scalar, args0, args1);
}

TEST(StaticRuntime, IndividualOps_LinalgNorm_StringOrd) {
  auto a = at::randn({2, 3});
  auto dim = std::vector<int64_t>({0, 1});
  auto dtype = at::ScalarType::Float;

  std::vector<IValue> args0{a, "fro", dim, true, dtype};
  testStaticRuntime(linalg_norm_ord_str, args0);

  auto b = at::randn({4, 5});
  std::vector<IValue> args1{b, "fro", dim, true, dtype};
  testStaticRuntime(linalg_norm_ord_str, args0, args1);
}

TEST(StaticRuntime, IndividualOps_Cat) {
  auto graph = std::make_shared<Graph>();
  std::unordered_map<std::string, Value*> vmap;
  parseIR(cat_script, graph.get(), vmap);
  torch::jit::StaticModule smodule(graph);
  ASSERT_TRUE(getNodeWithKind(smodule, "aten::cat"));

  auto a = at::randn({2, 4});
  auto b = at::randn({3, 4});
  std::vector<IValue> args0{a, b, 0};

  testStaticRuntime(cat_script, args0);

  auto c = at::randn({3, 4});
  auto d = at::randn({3, 5});
  std::vector<IValue> args1{c, d, 1};
  testStaticRuntime(cat_script, args0, args1);
}

TEST(StaticRuntime, IndividualOps_Cumsum) {
  auto a = at::randn({2, 3});
  std::vector<IValue> args0{a, 0};
  testStaticRuntime(cumsum_script, args0);

  auto b = at::randn({4, 3});
  std::vector<IValue> args1{b, 1};
  testStaticRuntime(cumsum_script, args0, args1);
}

TEST(StaticRuntime, IndividualOps_CumsumDtype) {
  auto a = at::randn({1, 2});
  auto dtype = at::ScalarType::Float;
  std::vector<IValue> args0{a, 0, dtype};
  testStaticRuntime(cumsum_script_dtype, args0);

  auto b = at::randn({3, 4});
  std::vector<IValue> args1{b, 1, dtype};
  testStaticRuntime(cumsum_script_dtype, args0, args1);
}

TEST(StaticRuntime, IndividualOps_Nonzero) {
  auto a = at::randint(0, 2, {2, 3});
  testStaticRuntime(nonzero_tensor, {a});

  auto b = at::randint(0, 2, {4, 3, 2});
  testStaticRuntime(nonzero_tensor, {a}, {b});
}

TEST(StaticRuntime, SignedLog1p) {
  std::vector<IValue> args1 = {at::randn({2, 2})};
  testStaticRuntime(signed_log1p_script, args1, {}, true);

  std::vector<IValue> args2 = {at::randn({3, 3, 3})};
  testStaticRuntime(signed_log1p_script, args1, args2, true);
}

TEST(StaticRuntime, RemoveImmutableInputDictLookupsWithImmutableInputDict) {
  script::Module module("module");
  module.define(getitem_immutable_input_dict_script);
  torch::jit::StaticModule smodule(module);
  EXPECT_FALSE(hasNodeWithKind(smodule, "aten::__getitem__"));
  EXPECT_TRUE(hasNodeWithKind(smodule, "static_runtime::dict_unpack"));

  auto a = at::randn({2, 4});
  auto b = at::randn({2, 4});
  c10::Dict<c10::IValue, c10::IValue> dict(
      c10::IntType::get(), c10::TensorType::get());
  dict.insert(0, a);
  dict.insert(1, b);
  testStaticRuntime(getitem_immutable_input_dict_script, {dict});

  c10::Dict<c10::IValue, c10::IValue> dict0(
      c10::IntType::get(), c10::TensorType::get());
  auto a0 = at::randn({3, 4});
  auto b0 = at::randn({3, 4});
  dict0.insert(0, a0);
  dict0.insert(1, b0);
  testStaticRuntime(getitem_immutable_input_dict_script, {dict0});
}

TEST(StaticRuntime, RemoveImmutableInputDictLookupsWithMutableInputDict) {
  script::Module module("module");
  module.define(getitem_mutable_input_dict_script);
  torch::jit::StaticModule smodule(module);
  EXPECT_TRUE(hasNodeWithKind(smodule, "aten::__getitem__"));
  EXPECT_FALSE(hasNodeWithKind(smodule, "static_runtime::dict_unpack"));
}

TEST(StaticRuntime, VarTupleUnpack) {
  script::Module module("module");
  module.define(var_tuple_unpack_script);
  torch::jit::StaticModule smodule(module);
  EXPECT_FALSE(hasNodeWithKind(smodule, "prim::TupleUnpack"));
  EXPECT_TRUE(hasNodeWithKind(smodule, "static_runtime::VarTupleUnpack"));

  auto a = at::randn({2, 2});
  auto b = at::randn({3, 3, 3});
  std::vector<IValue> args1{c10::ivalue::Tuple::create(a, a), c10::ivalue::Tuple::create(1, 2)};
  std::vector<IValue> args2{c10::ivalue::Tuple::create(b, b), c10::ivalue::Tuple::create(1, 2)};

  testStaticRuntime(var_tuple_unpack_script, args1);
  testStaticRuntime(var_tuple_unpack_script, args1, args2);
}

TEST(StaticRuntime, VarTupleUnpack_NotApplied) {
  script::Module module("module");
  // In this script, the optimization is not applied since there is a computation between
  // the TupleUnpack nodes.
  module.define(var_tuple_unpack_not_applied_script);
  torch::jit::StaticModule smodule(module);
  EXPECT_FALSE(hasNodeWithKind(smodule, "static_runtime::VarTupleUnpack"));
  EXPECT_TRUE(hasNodeWithKind(smodule, "prim::TupleUnpack"));
}

TEST(StaticRuntime, IndividualOps_RemainderTensor) {
  const auto remainder_tensor = R"JIT(
    def forward(self, x, y):
        return torch.remainder(x, y).clone()
  )JIT";

  std::vector<IValue> args1 = {
      at::randint(0, 10, {2, 2}), at::randint(0, 10, {2, 2})};
  std::vector<IValue> args2 = {
      at::randint(0, 10, {3, 3}), at::randint(0, 10, {3, 3})};

  // Use allclose and equalnan since outputs may be NaN.
  testStaticRuntime(
      remainder_tensor,
      args1,
      /*args2*/ {},
      /*use_alloclose*/ true,
      /*use_equalnan*/ true);
  testStaticRuntime(
      remainder_tensor,
      args1,
      args2,
      /*use_allclose*/ true,
      /*use_equalnan*/ true);
}

TEST(StaticRuntime, IndividualOps_RemainderScalar) {
  const auto remainder_scalar = R"JIT(
    def forward(self, x, y: int):
        return torch.remainder(x, y).clone()
  )JIT";

  std::vector<IValue> args1 = {at::randint(0, 10, {2, 2}), 4};
  std::vector<IValue> args2 = {at::randint(0, 10, {3, 3}), 4};

  // Use allclose and equalnan since outputs may be NaN.
  testStaticRuntime(
      remainder_scalar,
      args1,
      /*args2*/ {},
      /*use_alloclose*/ true,
      /*use_equalnan*/ true);
  testStaticRuntime(
      remainder_scalar,
      args1,
      args2,
      /*use_allclose*/ true,
      /*use_equalnan*/ true);
}<|MERGE_RESOLUTION|>--- conflicted
+++ resolved
@@ -951,13 +951,9 @@
               // run static runtime
               std::vector<c10::IValue> input_tensors(
                   {ad_emb_packed, user_emb, wide});
-<<<<<<< HEAD
-              at::Tensor output_2 = runtime(input_tensors)[0];
-=======
               auto outputs = runtime(input_tensors, {}).toTuple()->elements();
               ASSERT_TRUE(outputs.size() > 0);
               auto output_2 = outputs[0].toTensor();
->>>>>>> 632719c2
               runtime.check_for_memory_leak();
               EXPECT_TRUE(torch::allclose(output_1, output_2, 1e-6));
               if (manage_output_tensors) {
@@ -1061,15 +1057,9 @@
       torch::randn({batch_size, 1, embedding_size});
     auto user_emb = torch::randn({batch_size, 1, embedding_size});
     auto wide = torch::randn({batch_size, num_features});
-<<<<<<< HEAD
-    std::vector<at::Tensor> input_tensors(
-        {ad_emb_packed, user_emb, wide});
-    runtime(input_tensors)[0];
-=======
     std::vector<c10::IValue> input_tensors(
         {ad_emb_packed, user_emb, wide});
     runtime(input_tensors, {});
->>>>>>> 632719c2
     runtime.check_for_memory_leak();
     runtime.deallocateOutputTensors();
     runtime.checkOutputTensorMemoryLeaks();
@@ -1093,23 +1083,6 @@
     torch::randn({batch_size, 1, embedding_size});
   auto user_emb = torch::randn({batch_size, 1, embedding_size});
   auto wide = torch::randn({batch_size, num_features});
-<<<<<<< HEAD
-  std::vector<at::Tensor> input_tensors(
-      {ad_emb_packed, user_emb, wide});
-  // Profile run.
-  runtime(input_tensors)[0];
-  runtime.deallocateOutputTensors();
-  // Run again to allocate output Tensors without deallocating them.
-  runtime(input_tensors)[0];
-  // Memory leak checking fails.
-  EXPECT_THROW(runtime.checkOutputTensorMemoryLeaks(), std::exception);
-  // Calling the runtime without deallocation fails too.
-  EXPECT_THROW(runtime(input_tensors)[0], std::exception);
-  // After deallocation, everything works fine.
-  runtime.deallocateOutputTensors();
-  runtime.checkOutputTensorMemoryLeaks();
-  runtime(input_tensors)[0];
-=======
   std::vector<c10::IValue> input_tensors(
       {ad_emb_packed, user_emb, wide});
   // Profile run.
@@ -1125,7 +1098,6 @@
   runtime.deallocateOutputTensors();
   runtime.checkOutputTensorMemoryLeaks();
   runtime(input_tensors, {});
->>>>>>> 632719c2
 }
 
 TEST(StaticRuntime, FusionPass) {
