# This is the PyTorch mypy-strict.ini file (note: don't change this line! -
# test_run_mypy in test/test_type_hints.py uses this string)

# Unlike mypy.ini, it enforces very strict typing rules. The intention is for
# this config file to be used to ENFORCE that people are using mypy on codegen
# files.

# For now, only code_template.py and benchmark utils Timer are covered this way

[mypy]
python_version = 3.6
plugins = mypy_plugins/check_mypy_version.py

cache_dir = .mypy_cache/strict
strict_optional = True
show_error_codes = True
show_column_numbers = True
warn_no_return = True
disallow_any_unimported = True

# Across versions of mypy, the flags toggled by --strict vary.  To ensure
# we have reproducible type check, we instead manually specify the flags
warn_unused_configs = True
disallow_any_generics = True
disallow_subclassing_any = True
disallow_untyped_calls = True
disallow_untyped_defs = True
disallow_incomplete_defs = True
check_untyped_defs = True
disallow_untyped_decorators = True
no_implicit_optional = True
warn_redundant_casts = True
warn_unused_ignores = True
warn_return_any = True
implicit_reexport = False
strict_equality = True

files =
    .github/scripts/generate_binary_build_matrix.py,
    .github/scripts/parse_ref.py,
    benchmarks/instruction_counts,
    tools/actions_local_runner.py,
    tools/autograd/*.py,
    tools/clang_tidy.py,
    tools/codegen,
    tools/extract_scripts.py,
    tools/mypy_wrapper.py,
    tools/print_test_stats.py,
    tools/pyi,
    tools/stats_utils,
    tools/test_history.py,
<<<<<<< HEAD
=======
    tools/test/test_actions_local_runner.py,
>>>>>>> ea75b1ee
    tools/test/test_extract_scripts.py,
    tools/test/test_mypy_wrapper.py,
    tools/test/test_test_history.py,
    tools/test/test_trailing_newlines.py,
    tools/test/test_translate_annotations.py,
    tools/trailing_newlines.py,
    tools/translate_annotations.py,
    tools/vscode_settings.py,
    torch/testing/_internal/framework_utils.py,
    torch/utils/_pytree.py,
    torch/utils/benchmark/utils/common.py,
    torch/utils/benchmark/utils/timer.py,
    torch/utils/benchmark/utils/valgrind_wrapper

# Specifically enable imports of benchmark utils. As more of `torch` becomes
# strict compliant, those modules can be enabled as well.
[mypy-torch.utils.benchmark.utils.*]
follow_imports = normal

# Don't follow imports as much of `torch` is not strict compliant.
[mypy-torch]
follow_imports = skip

[mypy-torch.*]
follow_imports = skip

# Missing stubs.

[mypy-numpy]
ignore_missing_imports = True

[mypy-mypy.*]
ignore_missing_imports = True<|MERGE_RESOLUTION|>--- conflicted
+++ resolved
@@ -49,10 +49,7 @@
     tools/pyi,
     tools/stats_utils,
     tools/test_history.py,
-<<<<<<< HEAD
-=======
     tools/test/test_actions_local_runner.py,
->>>>>>> ea75b1ee
     tools/test/test_extract_scripts.py,
     tools/test/test_mypy_wrapper.py,
     tools/test/test_test_history.py,
