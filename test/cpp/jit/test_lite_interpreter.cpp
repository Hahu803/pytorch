#include <test/cpp/jit/test_utils.h>

#include <gtest/gtest.h>

#include <c10/core/TensorOptions.h>
#include <torch/csrc/autograd/generated/variable_factories.h>
#include <torch/csrc/jit/api/module.h>
#include <torch/csrc/jit/frontend/resolver.h>
#include <torch/csrc/jit/mobile/backport.h>
#include <torch/csrc/jit/mobile/backport_manager.h>
#include <torch/csrc/jit/mobile/import.h>
#include <torch/csrc/jit/mobile/interpreter.h>
#include <torch/csrc/jit/mobile/model_compatibility.h>
#include <torch/csrc/jit/mobile/module.h>
#include <torch/csrc/jit/mobile/parse_bytecode.h>
#include <torch/csrc/jit/mobile/parse_operators.h>
#include <torch/csrc/jit/mobile/runtime_compatibility.h>
#include <torch/csrc/jit/serialization/export.h>
#include <torch/csrc/jit/serialization/import.h>
#include <torch/custom_class.h>
#include <torch/torch.h>

#include <unordered_set>

// Tests go in torch::jit
namespace torch {
namespace jit {

TEST(LiteInterpreterTest, UpsampleNearest2d) {
  Module m("m");
  m.define(R"(
    def forward(self, input: Tensor, scale:float):
      return torch.upsample_nearest2d(input, [1, 1], float(scale), float(scale))
  )");

  std::vector<IValue> inputs;
  inputs.emplace_back(torch::rand({1, 3, 128, 128}));
  inputs.emplace_back(at::Scalar(2.0));
  auto ref = m.forward(inputs);

  std::stringstream ss;
  m._save_for_mobile(ss);
  mobile::Module bc = _load_for_mobile(ss);
  IValue res;
  res = bc.forward(inputs);

  auto resd = res.toTensor();
  auto refd = ref.toTensor();
  ASSERT_TRUE(resd.equal(refd));
}

TEST(LiteInterpreterTest, CheckAttrAccess) {
  Module m("m");
  m.register_attribute("mobile_optimized", BoolType::get(), true);

  std::stringstream ss;
  m._save_for_mobile(ss);
  mobile::Module bc = _load_for_mobile(ss);
  bool mobile_optimized = bc.attr("mobile_optimized", false).toBool();

  AT_ASSERT(mobile_optimized);
  m.setattr("mobile_optimized", false);
  ss = std::stringstream();
  m._save_for_mobile(ss);
  bc = _load_for_mobile(ss);
  mobile_optimized = bc.attr("mobile_optimized", false).toBool();

  AT_ASSERT(!mobile_optimized);
}

TEST(LiteInterpreterTest, MethodInvocation) { // NOLINT (use =delete in gtest)
  const std::vector<std::string> test_programs{
      // test invoking a method with default parameter
      R"(
      def test_func(self, x, b : int = 4):
        return self.foo + x + b
      )",
      // inner method call with default parameter (gets inlined)
      R"(
      def add_with_default_arg(self, x, b : int = 4):
        return self.foo + x + b
      def test_func(self, x):
        return self.add_with_default_arg(x)  # invoke method w/ default arg
      )",
      // simple method call
      R"(
      def test_func(self, x):
        b = 4
        return self.foo + x + b
      )",
  };
  for (const auto& test_program : test_programs) {
    Module m("m");
    m.register_parameter("foo", torch::ones({}), false);
    m.define(test_program);

    const int fortyTwo = 42; // (keep linter happy)
    auto minput = fortyTwo * torch::ones({});
    auto ref = m.run_method("test_func", minput);

    std::stringstream ss;
    m._save_for_mobile(ss);
    mobile::Module bc = _load_for_mobile(ss);
    const auto& test_func = bc.get_method("test_func");
    IValue res;
    for (int i = 0; i < 3; ++i) {
      res = test_func({minput});
    }

    auto resd = res.toTensor().item<float>();
    auto refd = ref.toTensor().item<float>();
    AT_ASSERT(resd == refd);
  }
}

TEST(LiteInterpreterTest, Conv) {
  auto s = std::getenv("PYTORCH_TEST_WITH_TSAN");
  if (s && strcmp(s, "1") == 0)
    return;

  std::vector<torch::jit::IValue> inputs;

  Module m("m");
  m.register_parameter("weight", torch::ones({20, 1, 5, 5}), false);
  m.register_parameter("bias", torch::ones({20}), false);
  m.define(R"(
    def forward(self, input):
      return torch._convolution(input, self.weight, self.bias, [1, 1], [0, 0], [1, 1], False, [0, 0], 1, False, False, True, True)
  )");

  // NOLINTNEXTLINE(cppcoreguidelines-avoid-magic-numbers,modernize-use-emplace)
  inputs.push_back(torch::ones({1, 1, 28, 28}));

  auto outputref = m.forward(inputs).toTensor();

  std::stringstream ss;
  m._save_for_mobile(ss);
  mobile::Module bc = _load_for_mobile(ss);
  IValue res;
  for (int i = 0; i < 3; ++i) {
    res = bc.get_method("forward")(inputs);
  }
  auto output = res.toTensor();
  AT_ASSERT(outputref.dim() == output.dim());
  AT_ASSERT(
      outputref[0][0][0][0].item<int>() == output[0][0][0][0].item<int>());
}

TEST(LiteInterpreterTest, Inline) {
  Module m("m");
  m.define(R"JIT(
  def foo1(self, x):
      return x + 1

  def foo2(self, x):
      return self.foo1(x) + 2

  def foo3(self, x):
      return self.foo2(x) + 3
  )JIT");
  std::stringstream ss;
  m._save_for_mobile(ss);
  mobile::Module bc = _load_for_mobile(ss);
  std::vector<torch::jit::IValue> inputs({torch::ones({})});
  auto output = bc.get_method("foo3")(inputs);
  AT_ASSERT(output.toTensor().item<float>() == 7.0);
}

TEST(LiteInterpreterTest, Tuple) {
  Module m("m");
  m.define(R"JIT(
  def foo(self, x):
      return (1, 2, x + 3)

  def forward(self, x):
      tuple = self.foo(x)
      return tuple
  )JIT");
  std::stringstream ss;
  m._save_for_mobile(ss);
  mobile::Module bc = _load_for_mobile(ss);
  std::vector<torch::jit::IValue> inputs({torch::ones({})});
  auto output = bc.get_method("forward")(inputs);
  AT_ASSERT(output.toTupleRef().elements()[1].toInt() == 2);
}

TEST(LiteInterpreterTest, Dict) {
  Module m("m");
  m.define(R"JIT(
  def foo(self, x):
      return {"result": x + 1}

  def forward(self, x):
      d = self.foo(x)
      return d
  )JIT");
  std::stringstream ss;
  m._save_for_mobile(ss);
  mobile::Module bc = _load_for_mobile(ss);
  std::vector<torch::jit::IValue> inputs({torch::ones({})});
  auto output = bc.get_method("forward")(inputs);
  AT_ASSERT(output.toGenericDict().at("result").toTensor().item().toInt() == 2);
}

TEST(LiteInterpreterTest, PrimOverload) {
  /*
  // temporarily disabled
  script::Module m("m");
  m.define(R"JIT(
  def forward(self, x):
      result = [1, 2]
      result.append(3)
      return result
  )JIT");
  std::stringstream ss;
  m._save_for_mobile(ss);
  mobile::Module bc = _load_for_mobile(ss);
  std::vector<torch::jit::IValue> inputs({torch::ones({})});
  auto output = bc.get_method("forward")(inputs);
  AT_ASSERT(output.toIntList()[2] == 3);
  */
}

TEST(LiteInterpreterTest, Prim) {
  Module m("m");
  m.define(R"JIT(
        def forward(self, x):
            return int(x)
  )JIT");

  std::vector<IValue> inputs;
  auto minput = 3.5 * torch::ones({});
  inputs.emplace_back(minput);
  auto ref = m.run_method("forward", minput);

  std::stringstream ss;
  m._save_for_mobile(ss);
  mobile::Module bc = _load_for_mobile(ss);
  IValue res;
  for (int i = 0; i < 3; ++i) {
    // NOLINTNEXTLINE(performance-unnecessary-copy-initialization)
    auto bcinputs = inputs;
    res = bc.get_method("forward")(bcinputs);
  }

  auto resi = res.toInt();
  auto refi = ref.toInt();
  AT_ASSERT(resi == refi);
}

TEST(LiteInterpreterTest, PrimScalar) {
  Module m("m");
  m.define(R"JIT(
        def forward(self, x):
            return int(x.item())
  )JIT");

  std::vector<IValue> inputs;
  auto minput = 3.5 * torch::ones({});
  inputs.emplace_back(minput);
  auto ref = m.run_method("forward", minput);

  std::stringstream ss;
  m._save_for_mobile(ss);
  mobile::Module bc = _load_for_mobile(ss);
  IValue res;
  for (int i = 0; i < 3; ++i) {
    // NOLINTNEXTLINE(performance-unnecessary-copy-initialization)
    auto bcinputs = inputs;
    res = bc.get_method("forward")(bcinputs);
  }

  auto resi = res.toInt();
  auto refi = ref.toInt();
  AT_ASSERT(resi == refi);
}

TEST(LiteInterpreterTest, LoadOrigJit) {
  Module m("m");
  m.register_parameter("foo", torch::ones({}), false);
  m.define(R"(
    def forward(self, x):
      b = 4
      return self.foo + x + b
  )");
  std::stringstream ss;
  m.save(ss);
  ASSERT_THROWS_WITH_MESSAGE(_load_for_mobile(ss), "file not found");
}

TEST(LiteInterpreterTest, WrongMethodName) {
  Module m("m");
  m.register_parameter("foo", torch::ones({}), false);
  m.define(R"(
    def add(self, x):
      b = 4
      return self.foo + x + b
  )");
  std::stringstream ss;
  m._save_for_mobile(ss);
  mobile::Module bc = _load_for_mobile(ss);
  std::vector<IValue> inputs;
  auto minput = 5 * torch::ones({});
  inputs.emplace_back(minput);
  ASSERT_THROWS_WITH_MESSAGE(
      bc.get_method("forward")(inputs), "is not defined");
}

TEST(LiteInterpreterTest, SetState) {
  Module m("m");
  m.register_parameter("foo", torch::ones({}), false);
  m.define(R"(
    def __getstate__(self):
      return self.foo + self.foo
    def __setstate__(self, a):
      self.foo = a
    def forward(self, x):
      b = 4
      return self.foo + x + b
  )");

  std::vector<IValue> inputs;
  auto minput = 5 * torch::ones({});
  inputs.emplace_back(minput);

  std::stringstream ms;
  m.save(ms);
  auto loaded_m = load(ms);
  auto ref = loaded_m.run_method("forward", minput);

  std::stringstream ss;
  m._save_for_mobile(ss);
  mobile::Module bc = _load_for_mobile(ss);
  IValue res;
  for (int i = 0; i < 3; ++i) {
    // NOLINTNEXTLINE(performance-unnecessary-copy-initialization)
    auto bcinputs = inputs;
    res = bc.get_method("forward")(bcinputs);
  }

  auto resd = res.toTensor().item<float>();
  auto refd = ref.toTensor().item<float>();
  AT_ASSERT(resd == refd);
}

class TorchBindLiteInterpreterTestStruct
    : public torch::jit::CustomClassHolder {
 public:
  std::string get(at::Tensor t) {
    std::stringstream ss;
    ss << "Hello! Your tensor has ";
    ss << t.numel();
    ss << " elements!";
    return ss.str();
  }
};

namespace {
struct ClassNamespaceValue : public SugaredValue {
  explicit ClassNamespaceValue(c10::QualifiedName name)
      : basename_(std::move(name)) {}

  std::shared_ptr<SugaredValue> attr(
      const SourceRange& loc,
      GraphFunction& m,
      const std::string& name) override {
    const auto fullName = c10::QualifiedName(basename_, name);

    // Check to see if it is a custom class.
    if (auto custom_class = getCustomClass(fullName.qualifiedName())) {
      return std::make_shared<ClassValue>(custom_class);
    }

    // If it's not a custom class, assume it's another namespace
    // NOLINTNEXTLINE(performance-move-const-arg)
    return std::make_shared<ClassNamespaceValue>(std::move(fullName));
  }

  std::string kind() const override {
    return "Class Namespace";
  }

 private:
  c10::QualifiedName basename_;
};

struct TestModuleResolver : public Resolver {
  std::shared_ptr<SugaredValue> resolveValue(
      const std::string& name,
      GraphFunction& m,
      const SourceRange& loc) override {
    if (name == "torch") {
      return std::make_shared<BuiltinModule>("aten");
    } else if (name == "__torch__") {
      return std::make_shared<ClassNamespaceValue>(c10::QualifiedName(name));
    }

    return nullptr;
  }

  TypePtr resolveType(const std::string& name, const SourceRange& loc)
      override {
    return nullptr;
  }
};
} // namespace

TEST(LiteInterpreterTest, BuiltinClass) {
  script::Module m("m");

  auto cls = getCustomClass(
      "__torch__.torch.classes._TorchScriptTesting._LiteInterpreterTest");
  TORCH_INTERNAL_ASSERT(cls);
  c10::intrusive_ptr<torch::CustomClassHolder> obj_holder;
  m.register_attribute("my_obj", cls, IValue::make_capsule(obj_holder));

  m.register_parameter("foo", torch::ones({}), false);
  m.define(
      R"(
    def __getstate__(self):
      return 1
    def __setstate__(self, a):
      self.my_obj = __torch__.torch.classes._TorchScriptTesting._LiteInterpreterTest()

    def forward(self, x) -> str:
      return self.my_obj.get(x)
  )",
      std::make_shared<TestModuleResolver>());

  std::stringstream ss;
  m._save_for_mobile(ss);
  mobile::Module bc = _load_for_mobile(ss);
  auto res =
      bc.get_method("forward")(std::vector<IValue>{torch::zeros({3, 4})});
  const auto& str = res.toStringRef();
  std::string expected = "Hello! Your tensor has 12 elements!";
  AT_ASSERT(str == expected);
}

TEST(LiteInterpreterTest, BuiltinFunction) {
  script::Module m("m");
  auto custom_class_obj =
      make_custom_class<TorchBindLiteInterpreterTestStruct>();
  m.register_attribute("my_obj", custom_class_obj.type(), custom_class_obj);
  m.define(R"(
    def forward(self, x) -> str:
      return self.my_obj.get(x)
  )");

  std::stringstream ss;
  m._save_for_mobile(ss);
  mobile::Module bc = _load_for_mobile(ss);
  auto res =
      bc.get_method("forward")(std::vector<IValue>{torch::zeros({3, 4})});
  // NOLINTNEXTLINE(performance-unnecessary-copy-initialization)
  auto str = res.toStringRef();
  std::string expected = "Hello! Your tensor has 12 elements!";
  AT_ASSERT(str == expected);
}

#if !defined FB_XPLAT_BUILD
TEST(LiteInterpreterTest, GetRuntimeByteCodeVersion) {
  auto runtime_bytecode_version = _get_runtime_bytecode_version();
  AT_ASSERT(
      runtime_bytecode_version ==
      caffe2::serialize::kMaxSupportedBytecodeVersion);
}

TEST(LiteInterpreterTest, GetRuntimeOperatorsVersion) {
  auto runtime_operators_version = _get_runtime_operators_min_max_versions();
  AT_ASSERT(
      runtime_operators_version.first ==
          caffe2::serialize::kMinSupportedFileFormatVersion &&
      runtime_operators_version.second ==
          caffe2::serialize::kMaxSupportedFileFormatVersion);
}

/**
 * The test below is disarmed for FB internal xplat builds since
 * BUCK requires us to pass in the script_module_v4.ptl file in
 * as a resource dependency of the build rule for this file, and
 * we would need to access it via the C++ Resources API instead
 * of directly reading from disk (which is what the open source
 * build/run does).
 */
TEST(LiteInterpreterTest, GetByteCodeVersion) {
  std::string filePath(__FILE__);
  auto test_model_file_v4 =
      filePath.substr(0, filePath.find_last_of("/\\") + 1);
  test_model_file_v4.append("script_module_v4.ptl");

  auto version_v4 = _get_model_bytecode_version(test_model_file_v4);
  AT_ASSERT(version_v4 == 4);
}

#endif // !defined(FB_XPLAT_BUILD)

TEST(LiteInterpreterTest, GetContainTypes) {
  Module m("m");
  m.define(R"(
    def forward(self):
      return 3
  )");

  std::stringstream ss;
  m._save_for_mobile(ss, {}, true);

  auto contained_types = _get_mobile_model_contained_types(ss);
  AT_ASSERT(contained_types.size() >= 0);
}

namespace {

void compareModelOutput(
    c10::ArrayRef<IValue> actual_result_list,
    const std::vector<Tensor>& expect_result_list) {
  AT_ASSERT(actual_result_list.size() == expect_result_list.size());
  AT_ASSERT(actual_result_list[0].toTensor().equal(expect_result_list[0]));
  AT_ASSERT(
      actual_result_list[1].toTensor().dim() == expect_result_list[1].dim());
  AT_ASSERT(actual_result_list[2].toTensor().equal(expect_result_list[2]));
  AT_ASSERT(actual_result_list[3].toTensor().equal(expect_result_list[3]));
}

void runAndCheckTorchScriptModel(
    std::stringstream& input_model_stream,
    const std::vector<IValue>& input_data,
    const std::vector<Tensor>& expect_result_list,
    const int64_t expect_version) {
  auto actual_version = _get_model_bytecode_version(input_model_stream);
  AT_ASSERT(actual_version == expect_version);

  // Load and run the backport model, then compare the result with expect
  // result
  Module m_mobile = load(input_model_stream);

  auto actual_result = m_mobile.forward(input_data);
  const auto& actual_result_list = actual_result.toTupleRef().elements();
  compareModelOutput(actual_result_list, expect_result_list);
}

void runAndCheckBytecodeModel(
    std::stringstream& input_model_stream,
    const std::vector<IValue>& input_data,
    const std::vector<Tensor>& expect_result_list,
    const int64_t expect_version) {
  auto actual_version = _get_model_bytecode_version(input_model_stream);
  AT_ASSERT(actual_version == expect_version);

  // Load and run the backport model, then compare the result with expect
  // result
  Module m_mobile = load(input_model_stream);

  auto actual_result = m_mobile.forward(input_data);
  const auto& actual_result_list = actual_result.toTupleRef().elements();

  compareModelOutput(actual_result_list, expect_result_list);
}

void backportAllVersionCheck(
    std::stringstream& test_model_file_stream,
    std::vector<IValue>& input_data,
    std::vector<Tensor>& expect_result_list,
    const int64_t expect_from_version) {
  auto from_version = _get_model_bytecode_version(test_model_file_stream);
  AT_ASSERT(from_version == expect_from_version);

  // Backport script_module_v5.ptl to an older version
  constexpr int64_t minimum_to_version = 4;
  int64_t current_to_version = from_version - 1;

  // Verify all candidate to_version work as expected. All backport to version
  // larger than minimum_to_version should success.
  while (current_to_version >= minimum_to_version) {
    // Do not declare std::stringstream oss outside of the while loop as
    // oss.clear() doesn't reset the stream content, only clears out error state
    // flag in stringstream causing a problematic stream. Instead, it's cleaner
    // and safer to just declare a new std::stringstream one and swap them.
    std::stringstream oss;
    bool backPortSuccess =
        _backport_for_mobile(test_model_file_stream, oss, current_to_version);
    AT_ASSERT(backPortSuccess);

    // Check backport model version
    auto backport_version = _get_model_bytecode_version(oss);
    AT_ASSERT(backport_version == current_to_version);

    // Load and run the backport model, then compare the result with expect
    // result
    runAndCheckBytecodeModel(
        oss, input_data, expect_result_list, current_to_version);
    runAndCheckTorchScriptModel(
        oss, input_data, expect_result_list, current_to_version);

    current_to_version--;
  }
  //  backport to minimum version - 1 should fail
  std::stringstream oss;
  bool backPortSuccess =
      _backport_for_mobile(test_model_file_stream, oss, minimum_to_version - 1);
  AT_ASSERT(!backPortSuccess);
}
} // namespace

#if !defined FB_XPLAT_BUILD
TEST(LiteInterpreterTest, BackPortByteCodeModelAllVersions) {
  torch::jit::Module module("m");
  // NOLINTNEXTLINE(cppcoreguidelines-avoid-magic-numbers)
  module.register_parameter("weight", torch::ones({20, 1, 5, 5}), false);
  // NOLINTNEXTLINE(cppcoreguidelines-avoid-magic-numbers)
  module.register_parameter("bias", torch::ones({20}), false);
  module.define(R"(
    def forward(self, input):
      x1 = torch.zeros(2, 2)
      x2 = torch.empty_like(torch.empty(2, 2))
      x3 = torch._convolution(input, self.weight, self.bias, [1, 1], [0, 0], [1, 1], False, [0, 0], 1, False, False, True, True)
      # Add torch.add operator to cover bytecode version bump from 6 to 7
      # for bytecode version 7, the main change is to support defaults arguments with out arguments
      x = 2 * torch.ones(1)
      h = torch.ones(1)
      torch.add(x, h, out=x)
      return (x1, x2, x3, x)
  )");

  torch::jit::Module module_freeze = freeze(module);

  std::stringstream input_model_stream;
  module_freeze._save_for_mobile(input_model_stream);
  std::vector<IValue> input_data =
      std::vector<IValue>({torch::ones({1, 1, 28, 28})});
  std::vector<Tensor> expect_result_list;
  expect_result_list.emplace_back(at::ones({2, 2}, ScalarType::Float) * 0);
  expect_result_list.emplace_back(at::ones({2, 2}, ScalarType::Float));
  expect_result_list.emplace_back(
      at::ones({1, 20, 24, 24}, ScalarType::Float) * 26);
  expect_result_list.emplace_back(3 * at::ones({1}));

  backportAllVersionCheck(
      input_model_stream,
      input_data,
      expect_result_list,
      caffe2::serialize::kProducedBytecodeVersion);
}
#endif // !defined(FB_XPLAT_BUILD)

TEST(LiteInterpreterTest, GetRuntimeOpsAndInfo) {
  auto runtime_ops = _get_runtime_ops_and_info();
  // Ballpark estimate of the minimal number of ops; just used to
  // verify API returns a reasonably large number.
  AT_ASSERT(runtime_ops.size() > 2900);
}

TEST(LiteInterpreterTest, isCompatibleSuccess) {
  // test trivial success case
  auto runtime_info = RuntimeCompatibilityInfo::get();
  std::unordered_map<std::string, OperatorInfo> model_ops;
  model_ops["aten::add.Scalar"] = OperatorInfo{2};

  std::unordered_set<std::string> types = {"List", "int", "NamedTuple"};
  auto model_info = ModelCompatibilityInfo{
      caffe2::serialize::kMaxSupportedBytecodeVersion, model_ops, types};

  AT_ASSERT(
      is_compatible(runtime_info, model_info).status ==
      ModelCompatibilityStatus::OK);
}

TEST(LiteInterpreterTest, isCompatibleFail) {
  // test trivial failure due to ops
  std::unordered_map<std::string, OperatorInfo> model_ops;
  model_ops["aten::add.Scalar"] = OperatorInfo{2};
  auto model_info = ModelCompatibilityInfo{
      caffe2::serialize::kMaxSupportedBytecodeVersion, model_ops};
  std::unordered_map<std::string, OperatorInfo> runtime_ops;
  runtime_ops["aten::add.Int"] = OperatorInfo{2};
  auto runtime_info = RuntimeCompatibilityInfo{
      std::pair<uint64_t, uint64_t>(
          caffe2::serialize::kMinSupportedBytecodeVersion,
          caffe2::serialize::kMaxSupportedBytecodeVersion),
      runtime_ops,
      _get_mobile_supported_types()};

  auto result = is_compatible(runtime_info, model_info);
  AT_ASSERT(result.status = ModelCompatibilityStatus::ERROR);
  AT_ASSERT(
      result.errors[0] ==
      "Operator 'aten::add.Scalar' missing from runtime (not found)");

  // test trivial failure due to bytecode greater than max supported bytecode
  // version
  runtime_ops["aten::add.Scalar"] = OperatorInfo{2};
  runtime_info = RuntimeCompatibilityInfo{
      std::pair<uint64_t, uint64_t>(
          caffe2::serialize::kMinSupportedBytecodeVersion,
          caffe2::serialize::kMaxSupportedBytecodeVersion),
      runtime_ops,
      _get_mobile_supported_types()};
  model_info.bytecode_version =
      caffe2::serialize::kMaxSupportedBytecodeVersion + 1;

  result = is_compatible(runtime_info, model_info);
  AT_ASSERT(result.status = ModelCompatibilityStatus::ERROR);

  // test trivial failure due to bytecode less than min supported bytecode
  // version
  runtime_ops["aten::add.Scalar"] = OperatorInfo{2};
  runtime_info = RuntimeCompatibilityInfo{
      std::pair<uint64_t, uint64_t>(
          caffe2::serialize::kMinSupportedBytecodeVersion,
          caffe2::serialize::kMaxSupportedBytecodeVersion),
      runtime_ops,
      _get_mobile_supported_types()};
  model_info.bytecode_version =
      caffe2::serialize::kMinSupportedBytecodeVersion - 1;

  result = is_compatible(runtime_info, model_info);
  AT_ASSERT(result.status = ModelCompatibilityStatus::ERROR);

  // test trivial failure due to type
  runtime_info = RuntimeCompatibilityInfo::get();
  std::unordered_set<std::string> types = {"List", "int", "Sequence"};

  model_info = ModelCompatibilityInfo{
      caffe2::serialize::kMaxSupportedBytecodeVersion, model_ops, types};

  AT_ASSERT(
      is_compatible(runtime_info, model_info).status ==
      ModelCompatibilityStatus::ERROR);
}

TEST(LiteInterpreterTest, Eval) {
  std::vector<torch::jit::IValue> inputs;

  Module m("m");
  m.define(R"(
    def __init__(self, x):
      self.training = True

    def forward(self, input):
      return torch.dropout(input, 1.0, self.training)
  )");

  // NOLINTNEXTLINE(cppcoreguidelines-avoid-magic-numbers,modernize-use-emplace)
  inputs.push_back(torch::ones({1, 1, 28, 28}));
  m.eval();
  auto outputref = m.forward(inputs).toTensor();

  // save m in training mode to make sure that mobile eval() will correctly
  // change back to eval mode
  m.train();
  std::stringstream ss;
  m._save_for_mobile(ss);
  mobile::Module bc = _load_for_mobile(ss);
  bc.eval();
  IValue res;
  for (int i = 0; i < 3; ++i) {
    res = bc.get_method("forward")(inputs);
  }
  auto output = res.toTensor();
  AT_ASSERT(outputref.dim() == output.dim());
  AT_ASSERT(
      outputref[0][0][0][0].item<int>() == output[0][0][0][0].item<int>());
}

TEST(LiteInterpreterTest, FindWrongMethodName) {
  Module m("m");
  m.register_parameter("foo", torch::ones({}), false);
  m.define(R"(
    def add(self, x):
      b = 4
      return self.foo + x + b
  )");
  std::stringstream ss;
  m._save_for_mobile(ss);
  mobile::Module bc = _load_for_mobile(ss);
  ASSERT_TRUE(bc.find_method("forward") == c10::nullopt);
}

TEST(LiteInterpreterTest, FindAndRunMethod) {
  Module m("m");
  m.register_parameter("foo", torch::ones({}), false);
  m.define(R"(
    def add_it(self, x):
      b = 4
      return self.foo + x + b
  )");

  std::vector<IValue> inputs;
  auto minput = 5 * torch::ones({});
  inputs.emplace_back(minput);
  auto ref = m.get_method("add_it")(inputs);

  std::stringstream ss;
  m._save_for_mobile(ss);
  mobile::Module bc = _load_for_mobile(ss);
  IValue res;
  for (int i = 0; i < 3; ++i) {
    auto bcinputs = inputs;
    auto method = bc.find_method("add_it");
    AT_ASSERT(method != c10::nullopt);
    res = (*method)(std::move(bcinputs));
  }

  auto resd = res.toTensor().item<float>();
  auto refd = ref.toTensor().item<float>();
  AT_ASSERT(resd == refd);
}

TEST(LiteInterpreterTest, RunMethodVariadic) {
  Module m("m");
  m.register_parameter("foo", torch::ones({}), false);
  m.define(R"(
    def add_three(self, x, y):
      return self.foo + x + y
  )");

  std::vector<IValue> inputs;
  auto inputx = 5 * torch::ones({});
  auto inputy = 4 * torch::ones({});
  auto ref = m.run_method("add_three", inputx, inputy);

  std::stringstream ss;
  m._save_for_mobile(ss);
  mobile::Module bc = _load_for_mobile(ss);
  IValue res = bc.run_method("add_three", inputx, inputy);

  auto resd = res.toTensor().item<float>();
  auto refd = ref.toTensor().item<float>();
  AT_ASSERT(resd == refd);
}

TEST(LiteInterpreterTest, DuplicateSetState) {
  Module m("M");
  m.register_parameter("foo", torch::ones({}), false);
  m.define(R"(
    def __getstate__(self):
      return self.foo + self.foo
    def __setstate__(self, a):
      self.foo = a
    def forward(self, x):
      b = 4
      return self.foo + x + b
  )");

  Module b("B");
  b.register_module("M0", m);
  b.register_module("M1", m);
  b.define(R"(
    def forward(self, x):
      return self.M0.forward(x) + self.M1.forward(x)
  )");

  std::stringstream ss;
  m._save_for_mobile(ss);
  mobile::Module bc = _load_for_mobile(ss);
  const auto methods = bc.get_methods();
  const size_t expected_n = 3;
  ASSERT_EQ(methods.size(), expected_n);
}

TEST(LiteInterpreterTest, ExtraFiles) {
  const auto script = R"JIT(
    def forward(self):
        x = torch.rand(5, 5)
        x = x.mm(x)
        return x
  )JIT";

  auto module =
      std::make_shared<Module>("Module", std::make_shared<CompilationUnit>());
  module->define(script);
  std::ostringstream oss;
  std::unordered_map<std::string, std::string> extra_files;
  extra_files["metadata.json"] = "abc";
  extra_files["mobile_info.json"] = "{\"key\": 23}";
  module->_save_for_mobile(oss, extra_files);

  std::istringstream iss(oss.str());
  caffe2::serialize::IStreamAdapter adapter{&iss};
  std::unordered_map<std::string, std::string> loaded_extra_files;
  loaded_extra_files["metadata.json"] = "";
  torch::jit::_load_for_mobile(iss, torch::kCPU, loaded_extra_files);
  ASSERT_EQ(loaded_extra_files["metadata.json"], "abc");

  loaded_extra_files.clear();
  std::vector<std::string> all_files =
      caffe2::serialize::PyTorchStreamReader(&iss).getAllRecords();

  for (auto& file_name : all_files) {
    if (file_name.find("extra/") == 0) {
      loaded_extra_files[file_name.substr(6)] = "";
    }
  }

  torch::jit::_load_for_mobile(iss, torch::kCPU, loaded_extra_files);
  ASSERT_EQ(loaded_extra_files["metadata.json"], "abc");
  ASSERT_EQ(loaded_extra_files["mobile_info.json"], "{\"key\": 23}");
}

TEST(LiteInterpreterTest, OpNameExportFetchRootOperators) {
  torch::jit::Module m("m");
  m.register_parameter("weight", torch::ones({20, 1, 5, 5}), false);
  m.register_parameter("bias", torch::ones({20}), false);
  m.define(R"(
    def forward(self, input):
      x1 = torch.zeros(2, 2)
      x2 = torch.empty_like(torch.empty(2, 2))
      x3 = torch._convolution(input, self.weight, self.bias, [1, 1], [0, 0], [1, 1], False, [0, 0], 1, False, False, True, True)
      return (x1, x2, x3)
  )");
  m.eval();

  std::stringstream ss;
  m._save_for_mobile(ss);

  torch::jit::mobile::Module ptl_model = torch::jit::_load_for_mobile(ss);
  std::set<std::string> operator_names =
      torch::jit::mobile::_export_operator_list(ptl_model);
  std::set<std::string> expected_operator_names = {
      "aten::_convolution",
      "aten::empty.memory_format",
      "aten::empty_like",
      "aten::zeros",
  };
  EXPECT_EQ(operator_names, expected_operator_names)
      << "Expected the root operator lists to be the same";
}

TEST(LiteInterpreterTest, DefaultArgsConv) {
  auto s = std::getenv("PYTORCH_TEST_WITH_TSAN");
  if (s && strcmp(s, "1") == 0)
    return;

  std::vector<torch::jit::IValue> inputs;

  Module m("m");
  m.register_parameter("weight", torch::ones({20, 1, 5, 5}), false);
  m.register_parameter("bias", torch::ones({20}), false);
  m.define(R"(
    def forward(self, input):
      return torch.conv2d(input, self.weight, self.bias, [1, 1], [0, 0], [1, 1], 1)
  )");

  inputs.push_back(torch::ones({1, 1, 28, 28}));

  auto outputref = m.forward(inputs).toTensor();

  std::stringstream ss;
  m._save_for_mobile(ss);
  mobile::Module bc = _load_for_mobile(ss);
  IValue res;
  for (int i = 0; i < 1; ++i) {
    res = bc.get_method("forward")(inputs);
  }
  auto output = res.toTensor();
  AT_ASSERT(outputref.dim() == output.dim());
  AT_ASSERT(output.equal(outputref));
}

TEST(RunTimeTest, ParseBytecode) {
  // A simple example to show a simple bytecode that can be used independent of
  // PyTorch TorchScript serialization (unpickler, etc) and operator library.
  // It has basic control flow (if, else) and basic data orchestration (list
  // construction). The original PyTorch program:

  //  class Module(torch.nn.Module):
  //
  //    def __init__(self):
  //      super().__init__()
  //
  //    def forward(self, x: int, h: int, xfirst: bool):
  //      if xfirst:
  //        return [x, h]
  //      else:
  //        return [h, x]

  // 1. Prepare for the bytecode. In reality it can be from a customized
  // deserializer.
  std::vector<IValue> instructions{
      to_tuple({"STOREN", 1, 4}),
      to_tuple({"DROPR", 1, 0}),
      to_tuple({"MOVE", 4, 0}),
      to_tuple({"JF", 5, 0}),
      to_tuple({"LOAD", 2, 0}),
      to_tuple({"LOAD", 3, 0}),
      to_tuple({"LIST_CONSTRUCT", 0, 2}),
      to_tuple({"JMP", 4, 0}),
      to_tuple({"LOAD", 3, 0}),
      to_tuple({"LOAD", 2, 0}),
      to_tuple({"LIST_CONSTRUCT", 1, 2}),
      to_tuple({"STORE", 5, 0}),
      to_tuple({"DROPR", 3, 0}),
      to_tuple({"DROPR", 2, 0}),
      to_tuple({"MOVE", 5, 0}),
      to_tuple({"RET", 0, 0}),
  };
  std::vector<IValue> operators; // empty for this example
  std::vector<IValue> constants; // empty for this example

  std::vector<IValue> types{"List[int]", "List[int]"};
  // 2. Parse the function
  std::string function_name("test_function");
  auto function = std::unique_ptr<mobile::Function>(
      new mobile::Function(c10::QualifiedName(function_name)));
  c10::ivalue::TupleElements debug_handles_m_tuple;
  parseInstructions(
      function_name,
      std::move(*c10::ivalue::Tuple::create(instructions)).elements(),
      debug_handles_m_tuple,
      function.get());
  parseTypes(c10::ivalue::Tuple::create(types)->elements(), function.get());
  const size_t rsize = 5;
  parseRegisterSize(rsize, function.get());

  // 3. Prepare for inputs and run the function
  // Note that the first input is reserved for Module object.
  // Since this is a function test and Module object is not required,
  // a dummy IValue (0) is added here.
  std::vector<IValue> inputs{0, 1, 2, true};
  function->run(inputs);
  auto output = inputs[0].toList();
  ASSERT_EQ(output[0], 1);
  ASSERT_EQ(output[1], 2);

  std::vector<IValue> inputs1{0, 1, 2, false};
  function->run(inputs1);
  auto output1 = inputs1[0].toList();
  ASSERT_EQ(output1[0], 2);
  ASSERT_EQ(output1[1], 1);
}

TEST(RunTimeTest, ParseOperator) {
  // A simple example to show a simple bytecode that can be used independent of
  // PyTorch TorchScript serialization (unpickler, etc) and operator library.
  // It has one operator and we should be able to register it. The original
  // PyTorch program:

  // class Add(torch.nn.Module):
  //     def __init__(self):
  //         super(Add, self).__init__()

  //     def forward(self, a, b):
  //         return a + b

  // 1. Prepare for the bytecode. In reality it can be from a customized
  // deserializer.
  std::vector<IValue> instructions{
      to_tuple({"STOREN", 1, 3}),
      to_tuple({"DROPR", 1, 0}),
      to_tuple({"MOVE", 2, 0}),
      to_tuple({"MOVE", 3, 0}),
      to_tuple({"OP", 0, 0}),
      to_tuple({"RET", 0, 0}),
  };
  std::vector<IValue> operators{
      to_tuple({"aten::add", "Tensor", 2}),
  };
  std::vector<IValue> constants{
      to_tuple({1}),
  };
  int64_t model_version = caffe2::serialize::kProducedBytecodeVersion;
  // 2. Parse the function
  std::string function_name("test_function");
  auto function = std::unique_ptr<mobile::Function>(
      new mobile::Function(c10::QualifiedName(function_name)));
  c10::ivalue::TupleElements debug_handles_m_tuple;
  parseInstructions(
      function_name,
      std::move(*c10::ivalue::Tuple::create(instructions)).elements(),
      debug_handles_m_tuple,
      function.get());
  parseOperators(
      std::move(*c10::ivalue::Tuple::create(operators)).elements(),
      model_version,
      1,
      function.get());
  const size_t rsize = 5;
  parseRegisterSize(rsize, function.get());

  // 3. Prepare for inputs and run the function
  // Note that the first input is reserved for Module object.
  // Since this is a function test and Module object is not required,
  // a dummy IValue (0) is added here.
  std::vector<IValue> inputs{0, at::tensor(1), at::tensor(2)};
  function->run(inputs);
  auto output = inputs[0];
  ASSERT_EQ(output, at::tensor(3));
}

namespace {
void testLiteModuleCompareResultTensors(
    Module& m,
    const std::vector<torch::jit::IValue>& inputs,
    const std::string& method_name = "forward") {
  auto outputref = m.get_method(method_name)(inputs).toTensor();

  std::stringstream ss;
  m._save_for_mobile(ss);
  mobile::Module bc = _load_for_mobile(ss);
  IValue res;
  for (int i = 0; i < 3; ++i) {
    res = bc.get_method(method_name)(inputs);
  }
  auto output = res.toTensor();
  AT_ASSERT(outputref.dim() == output.dim());
  AT_ASSERT(output.equal(outputref));
}

void testDefaultArgsPinv(int num_args) {
  Module m("m");
  if (num_args == 1) {
    m.define(R"(
      def forward(self, input):
        return torch.linalg_pinv(input)
    )");
  } else if (num_args == 2) {
    m.define(R"(
      def forward(self, input):
        return torch.linalg_pinv(input, 1e-5)
    )");
  } else if (num_args == 3) {
    m.define(R"(
      def forward(self, input):
        return torch.linalg_pinv(input, 1e-5, True)
    )");
  }

  std::vector<torch::jit::IValue> inputs;
  const int N = 28;
  auto input = torch::range(1, N * N, 1);
  input[0] = 1; // a more stable matrix
  input = input.view({N, N});
  inputs.push_back(input);
  testLiteModuleCompareResultTensors(m, inputs);
}
} // namespace

#if !defined FB_XPLAT_BUILD
TEST(LiteInterpreterTest, DefaultArgsPinv) {
  // Test with different number of specified arguments.
  // Arguments not specified take default value.
  for (int num_args = 1; num_args <= 3; ++num_args) {
    testDefaultArgsPinv(num_args);
  }

  //  bytecode with one specified argument:
  //  (6,
  //      ('__torch__.m.forward',
  //          (('instructions',
  //              (('STOREN', 1, 2),
  //                  ('DROPR', 1, 0),
  //                  ('MOVE', 2, 0),
  //                  ('OP', 0, 0),
  //                  ('RET', 0, 0))),
  //              ('operators', (('aten::linalg_pinv', '', 1),)),
  //              ('constants', (False, 1e-15)), # default constants are not
  //              used
  //              ('types', ()),
  //              ('register_size', 2)),
  //          (('arguments',
  //              ((('name', 'self'), ('type', '__torch__.m'), ('default_value',
  //              None)),
  //                  (('name', 'input'), ('type', 'Tensor'), ('default_value',
  //                  None)))),
  //              ('returns',
  //                  ((('name', ''), ('type', 'Tensor'), ('default_value',
  //                  None)),)))))

  //  bytecode with 2 specified argument:
  //  (6,
  //      ('__torch__.m.forward',
  //          (('instructions',
  //              (('STOREN', 1, 2),
  //                  ('DROPR', 1, 0),
  //                  ('MOVE', 2, 0),
  //                  ('LOADC', 1, 0), # added LOADC for specified argument
  //                  ('OP', 0, 0),
  //                  ('RET', 0, 0))),
  //              ('operators', (('aten::linalg_pinv', '', 2),)),
  //              ('constants', (False, 1e-05)), # updated constant table
  //              ('types', ()),
  //              ('register_size', 2)),
  //          (('arguments',
  //              ((('name', 'self'), ('type', '__torch__.m'), ('default_value',
  //              None)),
  //                  (('name', 'input'), ('type', 'Tensor'), ('default_value',
  //                  None)))),
  //              ('returns',
  //                  ((('name', ''), ('type', 'Tensor'), ('default_value',
  //                  None)),)))))

  //  bytecode with 3 specified arguments:
  //  (6,
  //      ('__torch__.m.forward',
  //          (('instructions',
  //              (('STOREN', 1, 2),
  //                  ('DROPR', 1, 0),
  //                  ('MOVE', 2, 0),
  //                  ('LOADC', 1, 0),
  //                  ('LOADC', 0, 0),
  //                  ('OP', 0, 0),
  //                  ('RET', 0, 0))),
  //              ('operators', (('aten::linalg_pinv', '', 3),)),
  //              ('constants', (True, 1e-05)),
  //              ('types', ()),
  //              ('register_size', 2)),
  //          (('arguments',
  //              ((('name', 'self'), ('type', '__torch__.m'), ('default_value',
  //              None)),
  //                  (('name', 'input'), ('type', 'Tensor'), ('default_value',
  //                  None)))),
  //              ('returns',
  //                  ((('name', ''), ('type', 'Tensor'), ('default_value',
  //                  None)),)))))
}

TEST(LiteInterpreterTest, DefaultArgsTensorinvSpecifyDefault) {
  // The second argument is specified, but the value is the same as the default
  // value. It's treated as "not specified" since the value can be fetched from
  // schema.
  Module m("m");
  m.define(R"(
    def forward(self, input):
      return torch.linalg_tensorinv(input, 2)
  )");
  torch::jit::MobileCode code(m.get_method("forward").graph(), "forward");
  auto arg_nums = code.op_to_num_specified_args();
  ASSERT_EQ(arg_nums.size(), 1);
  ASSERT_EQ(arg_nums["aten::linalg_tensorinv"], 1);
  std::vector<torch::jit::IValue> inputs;
  const int N = 4;
  auto input = torch::rand({N, N, N, N});
  inputs.push_back(input);
  testLiteModuleCompareResultTensors(m, inputs);
}

void testDefaultArgsPinvWithOutArg(int num_args) {
  Module m("m");
  if (num_args == 1) {
    m.define(R"(
      def forward(self, input):
        return torch.linalg_pinv(input, out=input)
    )");
  } else if (num_args == 2) {
    m.define(R"(
      def forward(self, input):
        return torch.linalg_pinv(input, 1e-5, out=input)
    )");
  } else if (num_args == 3) {
    m.define(R"(
      def forward(self, input):
        return torch.linalg_pinv(input, 1e-5, True, out=input)
    )");
  }

  const int N = 28;
  auto input = torch::range(1, N * N, 1);
  input[0] = 10000; // a more stable matrix
  input = input.view({N, N});
  auto ref = m.run_method("forward", input);
  TORCH_CHECK(!input.equal(torch::range(1, N * N, 1)));
  TORCH_CHECK(input.equal(ref.toTensor()));
}

TEST(LiteInterpreterTest, DefaultArgsPinvWithOutArg) {
  // Test with different number of specified arguments + out arg.
  // Arguments not specified take default value.
  for (int num_args = 1; num_args <= 3; ++num_args) {
    testDefaultArgsPinvWithOutArg(num_args);
  }
}

TEST(LiteInterpreterTest, DefaultArgsWithOutArg) {
  Module m("m");
  m.define(R"(
    def forward(self, x, h):
      torch.add(x, h, out=x)
  )");

  std::vector<IValue> inputs;
  auto input_x = 2 * torch::ones({});
  auto input_h = torch::ones({});
  auto ref = m.run_method("forward", input_x, input_h);

  std::stringstream ss;

  m._save_for_mobile(ss, {}, true);
  mobile::Module bc = _load_for_mobile(ss);
  bc.run_method("forward", input_x, input_h);
  AT_ASSERT(input_x.equal(4 * torch::ones({})));

  auto ops = _get_model_ops_and_info(ss);
  auto op = ops.find("aten::add.out");
  TORCH_CHECK(
      op != ops.end() && op->second.num_schema_args.has_value() &&
      op->second.num_schema_args.value() == 3);
}

TEST(LiteInterpreterTest, TestExceptionStackWithTwoLevelModuleHierarchy) {
  Module a("A");
  a.define(R"(
    def bar(self, x, y):
      return x + y
  )");
  Module b("B");
  b.register_module("A0", a);
  b.define(R"(
    def foo(self, x, y):
      return self.A0.bar(x, y) + 2
  )");
  Module c("C");
  c.register_module("B0", b);
  c.define(R"(
    def forward(self, x, y):
      return self.B0.foo(x, y) + 3
  )");

  std::vector<IValue> inputs;
  inputs.emplace_back(torch::rand({2, 4}));
  inputs.emplace_back(torch::rand({13, 9}));

  std::stringstream ss;
  c._save_for_mobile(ss, ExtraFilesMap(), true);
  auto lite_m = _load_for_mobile(ss);
  std::string error_pattern = R"(
  Module hierarchy:top(C)::<unknown>.B0(B)::foo.A0(A)::bar.aten::add
Traceback of TorchScript (most recent call last):
  File "<string>", line 3, in <unknown>

    def forward(self, x, y):
      return self.B0.foo(x, y) + 3
             ~~~~~~~~~~~ <--- HERE

  File "<string>", line 3, in foo

    def foo(self, x, y):
      return self.A0.bar(x, y) + 2
             ~~~~~~~~~~~ <--- HERE

  File "<string>", line 3, in bar

    def bar(self, x, y):
      return x + y
             ~~~~~ <--- HERE
  )";
  ASSERT_THROWS_WITH_MESSAGE(lite_m.forward(inputs), error_pattern);
}
#endif // !defined(FB_XPLAT_BUILD)

namespace {
static auto reg =
    torch::class_<TorchBindLiteInterpreterTestStruct>(
        "_TorchScriptTesting",
        "_LiteInterpreterTest")
        .def(torch::init<>())
        .def("get", &TorchBindLiteInterpreterTestStruct::get)
        .def_pickle(
            // __getattr__
            [](const c10::intrusive_ptr<TorchBindLiteInterpreterTestStruct>&
                   self) -> int64_t { return 0; },
            // __setattr__
            [](int64_t state) {
              return c10::make_intrusive<TorchBindLiteInterpreterTestStruct>();
            });

} // namespace

TEST(LiteInterpreterTest, OperatorCacheDifferentiatesDefaultArgs) {
  // Create 3 methods:
  //
  // 1. forward() returns a tensor with dtype=torch.int64 (4)
  // 2. forward2() returns a tensor with dtype=torch.float32 (6)
  // 3. forward3() returns a tensor with dtype=torch.float32 but
  //    the dtype is inferred by the input tensor's dtype
  //
  // If caching works correctly, then the result from the full-jit
  // module and the lite module will be the same. Otherwise, it
  // will be different if we don't correctly ignore the cache
  // entry for an operator that has a different number of
  // arguments.
  Module m("m");
  m.define(R"(
    def forward(self):
      ret1 = torch.new_empty(torch.zeros(10), [10], dtype=4)
      return ret1.fill_(25)
  )");
  m.define(R"(
    def forward2(self):
      ret1 = torch.new_empty(torch.zeros(10), [10], dtype=6)
      return ret1.fill_(32.0)
  )");
  m.define(R"(
    def forward3(self):
      ret1 = torch.new_empty(torch.zeros(10), [10])
      return ret1.fill_(12.0)
  )");

  std::vector<torch::jit::IValue> inputs;
  testLiteModuleCompareResultTensors(m, inputs, "forward");
  testLiteModuleCompareResultTensors(m, inputs, "forward2");
  testLiteModuleCompareResultTensors(m, inputs, "forward3");
}

TEST(RunTimeTest, RuntimeCall) {
  //     def call(x):
  //         return x + x
  //
  //     def forward(a):
  //         x = a + call(a)
  //         y = a + call(x)
  //         return y

  std::vector<IValue> instructionsCall{
      to_tuple({"STORE", 1, 0}),
      to_tuple({"LOAD", 1, 0}),
      to_tuple({"MOVE", 1, 0}),
      to_tuple({"LOADC", 0, 0}),
      to_tuple({"OP", 0, 0}),
      to_tuple({"RET", 0, 0}),
  };
  std::vector<IValue> instructionsFoo{
      to_tuple({"STORE", 1, 0}),
      to_tuple({"LOAD", 1, 0}),
      to_tuple({"LOAD", 1, 0}),
      to_tuple({"MOVE", 1, 0}),
      to_tuple({"CALL", 0, 0}),
      to_tuple({"LOADC", 0, 0}),
      to_tuple({"OP", 0, 0}),
      to_tuple({"CALL", 0, 0}),
      to_tuple({"LOADC", 0, 0}),
      to_tuple({"OP", 0, 0}),
      to_tuple({"RET", 0, 0}),
  };
  std::vector<IValue> operatorsFoo{
      to_tuple({"aten::add", "Tensor", 3}),
  };
  std::vector<IValue> constantsFoo{
      1,
  };
  std::vector<IValue> operatorsCall{
      to_tuple({"aten::add", "Tensor", 3}),
  };
  std::vector<IValue> constantsCall{
      1,
  };
  int64_t model_version = caffe2::serialize::kProducedBytecodeVersion;

  auto foo = std::make_unique<mobile::Function>(c10::QualifiedName("foo"));
  c10::ivalue::TupleElements debug_handles_m_tuple;
  parseInstructions(
      "foo",
      std::move(*c10::ivalue::Tuple::create(instructionsFoo)).elements(),
      debug_handles_m_tuple,
      foo.get());
  parseOperators(
      std::move(*c10::ivalue::Tuple::create(operatorsFoo)).elements(),
      model_version,
      1,
      foo.get());
  parseConstants(
      std::move(*c10::ivalue::Tuple::create(constantsFoo)).elements(),
      foo.get());
  const size_t rsize = 5;
  parseRegisterSize(rsize, foo.get());

  auto call = std::make_unique<mobile::Function>(c10::QualifiedName("call"));
  parseInstructions(
      "call",
      std::move(*c10::ivalue::Tuple::create(instructionsCall)).elements(),
      debug_handles_m_tuple,
      call.get());
  parseOperators(
      std::move(*c10::ivalue::Tuple::create(operatorsCall)).elements(),
      model_version,
      1,
      call.get());
  parseConstants(
      std::move(*c10::ivalue::Tuple::create(constantsCall)).elements(),
      call.get());
  parseRegisterSize(rsize, call.get());

  foo->append_function(*call);

  std::vector<IValue> inputs{at::tensor(1)};
  foo->run(inputs);
  auto output = inputs[0];
  ASSERT_EQ(output, at::tensor(7));
}

#if !defined FB_XPLAT_BUILD
// The following test run in fbcode only
TEST(LiteInterpreterUpgraderTest, DivTensorV2) {
  std::string filePath(__FILE__);
  auto test_model_file = filePath.substr(0, filePath.find_last_of("/\\") + 1);
  test_model_file.append("upgrader_models/test_versioned_div_tensor_v2.ptl");
  mobile::Module m_module = _load_for_mobile(test_model_file);
  std::vector<IValue> inputs = {
      IValue(6 * torch::ones({1})), IValue(3 * torch::ones({1}))};
  auto actual_output = m_module.forward(inputs);
  auto expect_output = 2.0 * torch::ones({1});
  auto actual_output_list = actual_output.toTuple()->elements();
  ASSERT_TRUE(actual_output_list[0].toTensor().equal(expect_output));
}
#endif // !defined(FB_XPLAT_BUILD)

<<<<<<< HEAD
TEST(LiteInterpreterUpgraderTest, Upgrader) {
  std::vector<std::unique_ptr<mobile::Function>> upgrader_functions;
  for (auto const& [upgrader_name, upgrader_bytecode] : kUpgraderBytecode) {
    std::unique_ptr<mobile::Function> func = mobile::Function::get(
        upgrader_name,
        upgrader_bytecode,
        caffe2::serialize::kMaxSupportedBytecodeVersion);
    ASSERT_NE(func, nullptr);
    upgrader_functions.push_back(std::move(func));
  }
  ASSERT_EQ(kUpgraderBytecode.size(), upgrader_functions.size());
}

=======
>>>>>>> d2adea08
} // namespace jit
} // namespace torch<|MERGE_RESOLUTION|>--- conflicted
+++ resolved
@@ -21,7 +21,7 @@
 #include <torch/torch.h>
 
 #include <unordered_set>
-
+#include <torch/csrc/jit/serialization/import_export_functions.h>
 // Tests go in torch::jit
 namespace torch {
 namespace jit {
@@ -1503,21 +1503,5 @@
 }
 #endif // !defined(FB_XPLAT_BUILD)
 
-<<<<<<< HEAD
-TEST(LiteInterpreterUpgraderTest, Upgrader) {
-  std::vector<std::unique_ptr<mobile::Function>> upgrader_functions;
-  for (auto const& [upgrader_name, upgrader_bytecode] : kUpgraderBytecode) {
-    std::unique_ptr<mobile::Function> func = mobile::Function::get(
-        upgrader_name,
-        upgrader_bytecode,
-        caffe2::serialize::kMaxSupportedBytecodeVersion);
-    ASSERT_NE(func, nullptr);
-    upgrader_functions.push_back(std::move(func));
-  }
-  ASSERT_EQ(kUpgraderBytecode.size(), upgrader_functions.size());
-}
-
-=======
->>>>>>> d2adea08
 } // namespace jit
 } // namespace torch