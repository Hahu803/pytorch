--- conflicted
+++ resolved
@@ -37,11 +37,7 @@
     skipCUDAMemoryLeakCheckIf, BytesIOContext, noarchTest,
     skipIfRocm, skipIfNoSciPy, TemporaryFileName, TemporaryDirectoryName,
     wrapDeterministicFlagAPITest, DeterministicGuard, CudaSyncGuard,
-<<<<<<< HEAD
-    bytes_to_scalar)
-=======
     skipIfNotRegistered, bytes_to_scalar)
->>>>>>> 632719c2
 from multiprocessing.reduction import ForkingPickler
 from torch.testing._internal.common_device_type import (
     instantiate_device_type_tests,
@@ -3895,11 +3891,7 @@
         res = module(input)
         grad = torch.ones_like(res)
 
-<<<<<<< HEAD
-        @expectedAlertNondeterministic('avg_pool3d_backward_cuda', ['cuda'], test_warning=False)
-=======
         @expectedAlertNondeterministic('avg_pool3d_backward_cuda', ['cuda'])
->>>>>>> 632719c2
         def backward_func(slf, device):
             res.backward(grad)
 
@@ -3911,11 +3903,7 @@
         res = module(input)
         grad = torch.ones_like(res)
 
-<<<<<<< HEAD
-        @expectedAlertNondeterministic('adaptive_avg_pool2d_backward_cuda', ['cuda'], test_warning=False)
-=======
         @expectedAlertNondeterministic('adaptive_avg_pool2d_backward_cuda', ['cuda'])
->>>>>>> 632719c2
         def backward_func(slf, device):
             res.backward(grad)
 
@@ -3927,11 +3915,7 @@
         res = module(input)
         grad = torch.ones_like(res)
 
-<<<<<<< HEAD
-        @expectedAlertNondeterministic('adaptive_avg_pool3d_backward_cuda', ['cuda'], test_warning=False)
-=======
         @expectedAlertNondeterministic('adaptive_avg_pool3d_backward_cuda', ['cuda'])
->>>>>>> 632719c2
         def backward_func(slf, device):
             res.backward(grad)
 
@@ -3943,11 +3927,7 @@
         res = module(input)
         grad = torch.ones_like(res)
 
-<<<<<<< HEAD
-        @expectedAlertNondeterministic('max_pool3d_with_indices_backward_cuda', ['cuda'], test_warning=False)
-=======
         @expectedAlertNondeterministic('max_pool3d_with_indices_backward_cuda', ['cuda'])
->>>>>>> 632719c2
         def backward_func(slf, device):
             res.backward(grad)
 
@@ -3959,11 +3939,7 @@
         res = module(input)
         grad = torch.ones_like(res)
 
-<<<<<<< HEAD
-        @expectedAlertNondeterministic('adaptive_max_pool2d_backward_cuda', ['cuda'], test_warning=False)
-=======
         @expectedAlertNondeterministic('adaptive_max_pool2d_backward_cuda', ['cuda'])
->>>>>>> 632719c2
         def backward_func(slf, device):
             res.backward(grad)
 
@@ -3975,11 +3951,7 @@
         res = module(input)
         grad = torch.ones_like(res)
 
-<<<<<<< HEAD
-        @expectedAlertNondeterministic('fractional_max_pool2d_backward_cuda', ['cuda'], test_warning=False)
-=======
         @expectedAlertNondeterministic('fractional_max_pool2d_backward_cuda', ['cuda'])
->>>>>>> 632719c2
         def backward_func(slf, device):
             res.backward(grad)
 
@@ -3991,11 +3963,7 @@
         res = module(input)
         grad = torch.ones_like(res)
 
-<<<<<<< HEAD
-        @expectedAlertNondeterministic('fractional_max_pool3d_backward_cuda', ['cuda'], test_warning=False)
-=======
         @expectedAlertNondeterministic('fractional_max_pool3d_backward_cuda', ['cuda'])
->>>>>>> 632719c2
         def backward_func(slf, device):
             res.backward(grad)
 
@@ -4010,11 +3978,7 @@
             align_corners=False)
         grad = torch.ones_like(res)
 
-<<<<<<< HEAD
-        @expectedAlertNondeterministic('upsample_linear1d_backward_out_cuda', ['cuda'], test_warning=False)
-=======
         @expectedAlertNondeterministic('upsample_linear1d_backward_out_cuda', ['cuda'])
->>>>>>> 632719c2
         def backward_func(slf, device):
             res.backward(grad)
 
@@ -4029,11 +3993,7 @@
             align_corners=False)
         grad = torch.ones_like(res)
 
-<<<<<<< HEAD
-        @expectedAlertNondeterministic('upsample_bilinear2d_backward_out_cuda', ['cuda'], test_warning=False)
-=======
         @expectedAlertNondeterministic('upsample_bilinear2d_backward_out_cuda', ['cuda'])
->>>>>>> 632719c2
         def backward_func(slf, device):
             res.backward(grad)
 
@@ -4048,11 +4008,7 @@
             align_corners=False)
         grad = torch.ones_like(res)
 
-<<<<<<< HEAD
-        @expectedAlertNondeterministic('upsample_bicubic2d_backward_out_cuda', ['cuda'], test_warning=False)
-=======
         @expectedAlertNondeterministic('upsample_bicubic2d_backward_out_cuda', ['cuda'])
->>>>>>> 632719c2
         def backward_func(slf, device):
             res.backward(grad)
 
@@ -4067,11 +4023,7 @@
             align_corners=False)
         grad = torch.ones_like(res)
 
-<<<<<<< HEAD
-        @expectedAlertNondeterministic('upsample_trilinear3d_backward_out_cuda', ['cuda'], test_warning=False)
-=======
         @expectedAlertNondeterministic('upsample_trilinear3d_backward_out_cuda', ['cuda'])
->>>>>>> 632719c2
         def backward_func(slf, device):
             res.backward(grad)
 
@@ -4083,11 +4035,7 @@
         res = module(input)
         grad = torch.ones_like(res)
 
-<<<<<<< HEAD
-        @expectedAlertNondeterministic('reflection_pad1d_backward_out_cuda', ['cuda'], test_warning=False)
-=======
         @expectedAlertNondeterministic('reflection_pad1d_backward_out_cuda', ['cuda'])
->>>>>>> 632719c2
         def backward_func(slf, device):
             res.backward(grad)
 
@@ -4099,11 +4047,7 @@
         res = module(input)
         grad = torch.ones_like(res)
 
-<<<<<<< HEAD
-        @expectedAlertNondeterministic('reflection_pad2d_backward_cuda', ['cuda'], test_warning=False)
-=======
         @expectedAlertNondeterministic('reflection_pad2d_backward_cuda', ['cuda'])
->>>>>>> 632719c2
         def backward_func(slf, device):
             res.backward(grad)
 
@@ -4115,11 +4059,7 @@
         res = module(input)
         grad = torch.ones_like(res)
 
-<<<<<<< HEAD
-        @expectedAlertNondeterministic('reflection_pad3d_backward_out_cuda', ['cuda'], test_warning=False)
-=======
         @expectedAlertNondeterministic('reflection_pad3d_backward_out_cuda', ['cuda'])
->>>>>>> 632719c2
         def backward_func(slf, device):
             res.backward(grad)
 
@@ -4131,11 +4071,7 @@
         res = module(input)
         grad = torch.ones_like(res)
 
-<<<<<<< HEAD
-        @expectedAlertNondeterministic('replication_pad1d_backward_cuda', ['cuda'], test_warning=False)
-=======
         @expectedAlertNondeterministic('replication_pad1d_backward_cuda', ['cuda'])
->>>>>>> 632719c2
         def backward_func(slf, device):
             res.backward(grad)
 
@@ -4147,11 +4083,7 @@
         res = module(input)
         grad = torch.ones_like(res)
 
-<<<<<<< HEAD
-        @expectedAlertNondeterministic('replication_pad2d_backward_cuda', ['cuda'], test_warning=False)
-=======
         @expectedAlertNondeterministic('replication_pad2d_backward_cuda', ['cuda'])
->>>>>>> 632719c2
         def backward_func(slf, device):
             res.backward(grad)
 
@@ -4163,11 +4095,7 @@
         res = module(input)
         grad = torch.ones_like(res)
 
-<<<<<<< HEAD
-        @expectedAlertNondeterministic('replication_pad3d_backward_cuda', ['cuda'], test_warning=False)
-=======
         @expectedAlertNondeterministic('replication_pad3d_backward_cuda', ['cuda'])
->>>>>>> 632719c2
         def backward_func(slf, device):
             res.backward(grad)
 
@@ -4193,16 +4121,9 @@
         res = module(input, target, input_lengths, target_lengths)
         grad = torch.ones_like(res)
 
-<<<<<<< HEAD
-        @expectedAlertNondeterministic('ctc_loss_backward_gpu', ['cuda'], test_warning=False)
-        def backward_func(slf, device):
-            with warnings.catch_warnings(record=True) as w:
-                res.backward(grad)
-=======
         @expectedAlertNondeterministic('ctc_loss_backward_gpu', ['cuda'])
         def backward_func(slf, device):
             res.backward(grad, retain_graph=True)
->>>>>>> 632719c2
 
         backward_func(self, device)
 
@@ -4214,11 +4135,7 @@
         res = module(input)
         grad = torch.ones_like(res)
 
-<<<<<<< HEAD
-        @expectedAlertNondeterministic('embedding_bag_backward_cuda_max', ['cuda'], test_warning=False)
-=======
         @expectedAlertNondeterministic('embedding_bag_backward_cuda_max', ['cuda'])
->>>>>>> 632719c2
         def backward_func(slf, device):
             res.backward(grad)
 
@@ -4330,11 +4247,7 @@
             res = op_call(a, dim, index)
             grad = torch.ones_like(res)
 
-<<<<<<< HEAD
-            @expectedAlertNondeterministic('scatter_add_cuda_kernel', ['cuda'], test_warning=False)
-=======
             @expectedAlertNondeterministic('scatter_add_cuda_kernel', ['cuda'])
->>>>>>> 632719c2
             def backward_func(slf, device):
                 res.backward(grad)
 
@@ -4349,11 +4262,7 @@
         res = torch.nn.functional.grid_sample(input, grid, align_corners=False)
         grad = torch.ones_like(res)
 
-<<<<<<< HEAD
-        @expectedAlertNondeterministic('grid_sampler_2d_backward_cuda', ['cuda'], test_warning=False)
-=======
         @expectedAlertNondeterministic('grid_sampler_2d_backward_cuda', ['cuda'])
->>>>>>> 632719c2
         def backward_func(slf, device):
             res.backward(grad)
 
@@ -4365,11 +4274,7 @@
         res = torch.nn.functional.grid_sample(input, grid, align_corners=False)
         grad = torch.ones_like(res)
 
-<<<<<<< HEAD
-        @expectedAlertNondeterministic('grid_sampler_3d_backward_cuda', ['cuda'], test_warning=False)
-=======
         @expectedAlertNondeterministic('grid_sampler_3d_backward_cuda', ['cuda'])
->>>>>>> 632719c2
         def backward_func(slf, device):
             res.backward(grad)
 
