--- conflicted
+++ resolved
@@ -3893,11 +3893,7 @@
         res = module(input)
         grad = torch.ones_like(res)
 
-<<<<<<< HEAD
-        @expectedAlertNondeterministic('avg_pool3d_backward_cuda', ['cuda'], test_warning=False)
-=======
         @expectedAlertNondeterministic('avg_pool3d_backward_cuda', ['cuda'])
->>>>>>> fae1c0a4
         def backward_func(slf, device):
             res.backward(grad)
 
@@ -3909,11 +3905,7 @@
         res = module(input)
         grad = torch.ones_like(res)
 
-<<<<<<< HEAD
-        @expectedAlertNondeterministic('adaptive_avg_pool2d_backward_cuda', ['cuda'], test_warning=False)
-=======
         @expectedAlertNondeterministic('adaptive_avg_pool2d_backward_cuda', ['cuda'])
->>>>>>> fae1c0a4
         def backward_func(slf, device):
             res.backward(grad)
 
@@ -3925,11 +3917,7 @@
         res = module(input)
         grad = torch.ones_like(res)
 
-<<<<<<< HEAD
-        @expectedAlertNondeterministic('adaptive_avg_pool3d_backward_cuda', ['cuda'], test_warning=False)
-=======
         @expectedAlertNondeterministic('adaptive_avg_pool3d_backward_cuda', ['cuda'])
->>>>>>> fae1c0a4
         def backward_func(slf, device):
             res.backward(grad)
 
@@ -3941,11 +3929,7 @@
         res = module(input)
         grad = torch.ones_like(res)
 
-<<<<<<< HEAD
-        @expectedAlertNondeterministic('max_pool3d_with_indices_backward_cuda', ['cuda'], test_warning=False)
-=======
         @expectedAlertNondeterministic('max_pool3d_with_indices_backward_cuda', ['cuda'])
->>>>>>> fae1c0a4
         def backward_func(slf, device):
             res.backward(grad)
 
@@ -3957,11 +3941,7 @@
         res = module(input)
         grad = torch.ones_like(res)
 
-<<<<<<< HEAD
-        @expectedAlertNondeterministic('adaptive_max_pool2d_backward_cuda', ['cuda'], test_warning=False)
-=======
         @expectedAlertNondeterministic('adaptive_max_pool2d_backward_cuda', ['cuda'])
->>>>>>> fae1c0a4
         def backward_func(slf, device):
             res.backward(grad)
 
@@ -3973,11 +3953,7 @@
         res = module(input)
         grad = torch.ones_like(res)
 
-<<<<<<< HEAD
-        @expectedAlertNondeterministic('fractional_max_pool2d_backward_cuda', ['cuda'], test_warning=False)
-=======
         @expectedAlertNondeterministic('fractional_max_pool2d_backward_cuda', ['cuda'])
->>>>>>> fae1c0a4
         def backward_func(slf, device):
             res.backward(grad)
 
@@ -3989,11 +3965,7 @@
         res = module(input)
         grad = torch.ones_like(res)
 
-<<<<<<< HEAD
-        @expectedAlertNondeterministic('fractional_max_pool3d_backward_cuda', ['cuda'], test_warning=False)
-=======
         @expectedAlertNondeterministic('fractional_max_pool3d_backward_cuda', ['cuda'])
->>>>>>> fae1c0a4
         def backward_func(slf, device):
             res.backward(grad)
 
@@ -4008,11 +3980,7 @@
             align_corners=False)
         grad = torch.ones_like(res)
 
-<<<<<<< HEAD
-        @expectedAlertNondeterministic('upsample_linear1d_backward_out_cuda', ['cuda'], test_warning=False)
-=======
         @expectedAlertNondeterministic('upsample_linear1d_backward_out_cuda', ['cuda'])
->>>>>>> fae1c0a4
         def backward_func(slf, device):
             res.backward(grad)
 
@@ -4027,11 +3995,7 @@
             align_corners=False)
         grad = torch.ones_like(res)
 
-<<<<<<< HEAD
-        @expectedAlertNondeterministic('upsample_bilinear2d_backward_out_cuda', ['cuda'], test_warning=False)
-=======
         @expectedAlertNondeterministic('upsample_bilinear2d_backward_out_cuda', ['cuda'])
->>>>>>> fae1c0a4
         def backward_func(slf, device):
             res.backward(grad)
 
@@ -4046,11 +4010,7 @@
             align_corners=False)
         grad = torch.ones_like(res)
 
-<<<<<<< HEAD
-        @expectedAlertNondeterministic('upsample_bicubic2d_backward_out_cuda', ['cuda'], test_warning=False)
-=======
         @expectedAlertNondeterministic('upsample_bicubic2d_backward_out_cuda', ['cuda'])
->>>>>>> fae1c0a4
         def backward_func(slf, device):
             res.backward(grad)
 
@@ -4065,11 +4025,7 @@
             align_corners=False)
         grad = torch.ones_like(res)
 
-<<<<<<< HEAD
-        @expectedAlertNondeterministic('upsample_trilinear3d_backward_out_cuda', ['cuda'], test_warning=False)
-=======
         @expectedAlertNondeterministic('upsample_trilinear3d_backward_out_cuda', ['cuda'])
->>>>>>> fae1c0a4
         def backward_func(slf, device):
             res.backward(grad)
 
@@ -4081,11 +4037,7 @@
         res = module(input)
         grad = torch.ones_like(res)
 
-<<<<<<< HEAD
-        @expectedAlertNondeterministic('reflection_pad1d_backward_out_cuda', ['cuda'], test_warning=False)
-=======
         @expectedAlertNondeterministic('reflection_pad1d_backward_out_cuda', ['cuda'])
->>>>>>> fae1c0a4
         def backward_func(slf, device):
             res.backward(grad)
 
@@ -4097,11 +4049,7 @@
         res = module(input)
         grad = torch.ones_like(res)
 
-<<<<<<< HEAD
-        @expectedAlertNondeterministic('reflection_pad2d_backward_cuda', ['cuda'], test_warning=False)
-=======
         @expectedAlertNondeterministic('reflection_pad2d_backward_cuda', ['cuda'])
->>>>>>> fae1c0a4
         def backward_func(slf, device):
             res.backward(grad)
 
@@ -4113,11 +4061,7 @@
         res = module(input)
         grad = torch.ones_like(res)
 
-<<<<<<< HEAD
-        @expectedAlertNondeterministic('reflection_pad3d_backward_out_cuda', ['cuda'], test_warning=False)
-=======
         @expectedAlertNondeterministic('reflection_pad3d_backward_out_cuda', ['cuda'])
->>>>>>> fae1c0a4
         def backward_func(slf, device):
             res.backward(grad)
 
@@ -4129,11 +4073,7 @@
         res = module(input)
         grad = torch.ones_like(res)
 
-<<<<<<< HEAD
-        @expectedAlertNondeterministic('replication_pad1d_backward_cuda', ['cuda'], test_warning=False)
-=======
         @expectedAlertNondeterministic('replication_pad1d_backward_cuda', ['cuda'])
->>>>>>> fae1c0a4
         def backward_func(slf, device):
             res.backward(grad)
 
@@ -4145,11 +4085,7 @@
         res = module(input)
         grad = torch.ones_like(res)
 
-<<<<<<< HEAD
-        @expectedAlertNondeterministic('replication_pad2d_backward_cuda', ['cuda'], test_warning=False)
-=======
         @expectedAlertNondeterministic('replication_pad2d_backward_cuda', ['cuda'])
->>>>>>> fae1c0a4
         def backward_func(slf, device):
             res.backward(grad)
 
@@ -4161,11 +4097,7 @@
         res = module(input)
         grad = torch.ones_like(res)
 
-<<<<<<< HEAD
-        @expectedAlertNondeterministic('replication_pad3d_backward_cuda', ['cuda'], test_warning=False)
-=======
         @expectedAlertNondeterministic('replication_pad3d_backward_cuda', ['cuda'])
->>>>>>> fae1c0a4
         def backward_func(slf, device):
             res.backward(grad)
 
@@ -4191,16 +4123,9 @@
         res = module(input, target, input_lengths, target_lengths)
         grad = torch.ones_like(res)
 
-<<<<<<< HEAD
-        @expectedAlertNondeterministic('ctc_loss_backward_gpu', ['cuda'], test_warning=False)
-        def backward_func(slf, device):
-            with warnings.catch_warnings(record=True) as w:
-                res.backward(grad)
-=======
         @expectedAlertNondeterministic('ctc_loss_backward_gpu', ['cuda'])
         def backward_func(slf, device):
             res.backward(grad, retain_graph=True)
->>>>>>> fae1c0a4
 
         backward_func(self, device)
 
@@ -4212,11 +4137,7 @@
         res = module(input)
         grad = torch.ones_like(res)
 
-<<<<<<< HEAD
-        @expectedAlertNondeterministic('embedding_bag_backward_cuda_max', ['cuda'], test_warning=False)
-=======
         @expectedAlertNondeterministic('embedding_bag_backward_cuda_max', ['cuda'])
->>>>>>> fae1c0a4
         def backward_func(slf, device):
             res.backward(grad)
 
@@ -4328,11 +4249,7 @@
             res = op_call(a, dim, index)
             grad = torch.ones_like(res)
 
-<<<<<<< HEAD
-            @expectedAlertNondeterministic('scatter_add_cuda_kernel', ['cuda'], test_warning=False)
-=======
             @expectedAlertNondeterministic('scatter_add_cuda_kernel', ['cuda'])
->>>>>>> fae1c0a4
             def backward_func(slf, device):
                 res.backward(grad)
 
@@ -4347,11 +4264,7 @@
         res = torch.nn.functional.grid_sample(input, grid, align_corners=False)
         grad = torch.ones_like(res)
 
-<<<<<<< HEAD
-        @expectedAlertNondeterministic('grid_sampler_2d_backward_cuda', ['cuda'], test_warning=False)
-=======
         @expectedAlertNondeterministic('grid_sampler_2d_backward_cuda', ['cuda'])
->>>>>>> fae1c0a4
         def backward_func(slf, device):
             res.backward(grad)
 
@@ -4363,11 +4276,7 @@
         res = torch.nn.functional.grid_sample(input, grid, align_corners=False)
         grad = torch.ones_like(res)
 
-<<<<<<< HEAD
-        @expectedAlertNondeterministic('grid_sampler_3d_backward_cuda', ['cuda'], test_warning=False)
-=======
         @expectedAlertNondeterministic('grid_sampler_3d_backward_cuda', ['cuda'])
->>>>>>> fae1c0a4
         def backward_func(slf, device):
             res.backward(grad)
 
