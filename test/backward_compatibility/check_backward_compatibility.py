--- conflicted
+++ resolved
@@ -70,12 +70,9 @@
     ("aten::hsplit", datetime.date(2021, 11, 20)),
     ("aten::dsplit", datetime.date(2021, 11, 20)),
     ("caffe2::", datetime.date(2021, 10, 23)),
-<<<<<<< HEAD
-    ("aten::kl_div_backward", datetime.date(2021, 11, 20)),
-=======
     ("prepacked::unpack_prepacked_sizes_conv2d", datetime.date(9999, 1, 1)),
     ("prepacked::unpack_prepacked_sizes_linear", datetime.date(9999, 1, 1)),
->>>>>>> 33e9a0b5
+    ("aten::kl_div_backward", datetime.date(2021, 12, 31)),
 ]
 
 ALLOW_LIST_COMPILED = [
