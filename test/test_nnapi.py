#!/usr/bin/env python3
import os
import ctypes
import torch
from typing import Tuple
from torch.backends._nnapi.prepare import convert_model_to_nnapi
from torch.testing._internal.common_utils import TestCase, run_tests


def qpt(t, scale, zero_point, dtype=torch.quint8):
    t = torch.tensor(t)
    return torch.quantize_per_tensor(t, scale, zero_point, dtype)


def nhwc(t):
    t = t.clone().contiguous(memory_format=torch.channels_last)
    t.nnapi_nhwc = True
    return t


class TestNNAPI(TestCase):

    def setUp(self):
        # Avoid saturation in fbgemm
        torch.backends.quantized.engine = 'qnnpack'

        libneuralnetworks_path = os.environ.get("LIBNEURALNETWORKS_PATH")
        if libneuralnetworks_path:
            ctypes.cdll.LoadLibrary(libneuralnetworks_path)
            print("Will attempt to run NNAPI models.")
            self.can_run_nnapi = True
        else:
            self.can_run_nnapi = False

    def check(
        self,
        module,
        arg_or_args,
        *,
        trace_args=None,
        convert_args=None,
        atol_rtol=None,
        limit=None,
    ):
        with torch.no_grad():
            if isinstance(arg_or_args, torch.Tensor):
                args = [arg_or_args]
            else:
                args = arg_or_args
            module.eval()
            traced = torch.jit.trace(module, trace_args or args)
            nnapi_module = convert_model_to_nnapi(traced, convert_args or args)
            if not self.can_run_nnapi:
                # Only test that the model was converted successfully.
                return
            eager_output = module(*args)
            nnapi_output = nnapi_module(*args)
            kwargs = {}
            if atol_rtol is not None:
                kwargs["atol"] = atol_rtol[0]
                kwargs["rtol"] = atol_rtol[1]
            self.assertEqual(eager_output, nnapi_output, **kwargs)
            if limit is not None:
                mismatches = \
                    eager_output.int_repr().to(torch.int32) - \
                    nnapi_output.int_repr().to(torch.int32)
                if mismatches.count_nonzero() > limit:
                    # Too many mismatches.  Re-run the check with no tolerance
                    # to get a nice message.
                    self.assertEqual(eager_output, nnapi_output, atol=0, rtol=0)

    def float_and_quant_and_nhwc(self, inp_float, scale, zero_point):
        torch.manual_seed(29)
        inp_quant = qpt(inp_float, 0.03, 128)
        return [
            ("float", inp_float),
            ("float-nhwc", nhwc(inp_float)),
            ("quant", inp_quant),
            ("quant-nhwc", nhwc(inp_quant)),
        ]

    def test_prelu(self):
        arg = torch.tensor([[1.0, -1.0, 2.0, -2.0]]).unsqueeze(-1).unsqueeze(-1)
        single_a = torch.nn.PReLU()
        self.check(single_a, arg)
        multi_a = torch.nn.PReLU(4)
        with torch.no_grad():
            multi_a.weight.copy_(torch.tensor([.1, .2, .3, .4]))
        self.check(multi_a, nhwc(arg))

        # Test flexible size
        self.check(
            multi_a,
            arg,
            trace_args=[torch.zeros(1, 4, 3, 3)],
            convert_args=[nhwc(torch.zeros(1, 4, 0, 0))],
        )

    def test_quantize(self):
        self.check(
            torch.nn.quantized.Quantize(0.25, 2, torch.quint8),
            nhwc(torch.tensor([[[[1.0]], [[2.0]]]])))

    def test_dequantize(self):
        self.check(
            torch.nn.quantized.DeQuantize(),
            nhwc(qpt([[[[1.0]], [[2.0]]]], 0.25, 2)))

    def test_unsqueeze(self):
        class UnsqueezeModule(torch.nn.Module):
            def __init__(self, dim):
                super().__init__()
                self.dim = dim

            def forward(self, arg):
                return arg.unsqueeze(self.dim)

        self.check(UnsqueezeModule(-2), torch.randn(4, 2, 2))
        self.check(UnsqueezeModule(-1), torch.randn(4, 2, 2))
        self.check(UnsqueezeModule(0), torch.randn(4, 2, 2))
        self.check(UnsqueezeModule(1), torch.randn(4, 2, 2))
        self.check(UnsqueezeModule(2), torch.randn(4, 2, 2))

    def test_reshape(self):
        class ReshapeModule(torch.nn.Module):
            def __init__(self, shape):
                super().__init__()
                self.shape = shape

            def forward(self, arg):
                return arg.reshape(self.shape)

        self.check(
            ReshapeModule((2, 4)),
            torch.randn(4, 2, 1, 1))

        self.check(
            ReshapeModule((8, -1)),
            nhwc(torch.randn(4, 2, 1, 1)))

        with self.assertRaisesRegex(Exception, "target size"):
            self.check(
                ReshapeModule((2, 4)),
                nhwc(torch.randn(4, 2, 1, 1)))

    def test_flatten(self):
        for mod in [
            torch.nn.Flatten(),
            torch.nn.Flatten(start_dim=2, end_dim=3),
            torch.nn.Flatten(start_dim=2, end_dim=4),
            torch.nn.Flatten(start_dim=0, end_dim=-2),
            torch.nn.Flatten(start_dim=0, end_dim=4)

        ]:
            self.check(mod, torch.randn(4, 2, 1, 3, 7))

        # TODO(axit): To add support for runtime
        # self.check(
        #     torch.nn.Flatten(),
        #     torch.randn(4, 2, 1, 3, 7),
        #     convert_args=[torch.zeros(0, 2, 1, 3, 7)]
        # )
        # with self.assertRaisesRegex(Exception, "dims can't be flexible"):
        #     self.check(torch.nn.Flatten(), torch.randn(4, 2, 0, 0, 7))
        # with self.assertRaisesRegex(Exception, "Only 1 dim"):
        #     self.check(
        #         torch.nn.Flatten(start_dim=1, end_dim=-2),
        #         torch.randn(0, 2, 1, 3, 0))

    def test_slice(self):
        class SliceModule(torch.nn.Module):
            def __init__(self, start, stop, step):
                super().__init__()
                self.start = start
                self.stop = stop
                self.step = step

            def forward(self, t):
                return t[1:, self.start:self.stop:self.step, :]

        class SliceModule2(torch.nn.Module):
            def forward(self, t):
                return t[3:]

        self.check(
            SliceModule(1, 5, 2),
            torch.randn(4, 6, 2)
        )
        self.check(
            SliceModule2(),
            torch.randn(5)
        )

        # flex inputs
        self.check(
            SliceModule(1, 5, 2),
            torch.randn(4, 6, 2),
            convert_args=[torch.zeros(4, 6, 0)]
        )
        with self.assertRaisesRegex(Exception, "slice with flexible shape"):
            self.check(
                SliceModule(1, 5, 2),
                torch.randn(4, 6, 2),
                convert_args=[torch.zeros(0, 0, 0)]
            )

    def test_cat(self):
        class CatModule(torch.nn.Module):
            def __init__(self, dim):
                super().__init__()
                self.dim = dim

            def forward(self, t1, t2):
                return torch.cat([t1, t2], self.dim)

        self.check(
            CatModule(0),
            [
                torch.randn(1, 2, 3, 3),
                torch.randn(2, 2, 3, 3),
            ])

        self.check(
            CatModule(1),
            [
                torch.randn(1, 2, 3, 3),
                torch.randn(1, 4, 3, 3),
            ])

        self.check(
            CatModule(1),
            [
                nhwc(torch.randn(1, 2, 3, 3)),
                nhwc(torch.randn(1, 4, 3, 3)),
            ])

    def test_pointwise_unary(self):
        for op in ["relu", "sigmoid"]:
            with self.subTest(op):
                class UnaryModule(torch.nn.Module):
                    def forward(self, arg):
                        if op == "relu":
                            return torch.nn.functional.relu(arg)
                        if op == "sigmoid":
                            return torch.sigmoid(arg)
                        raise Exception("Bad op")
                self.check(UnaryModule(), torch.tensor([-1.0, 1.0]))

    def test_pointwise_binary(self):
        for op in ["add", "sub", "mul", "div"]:
            with self.subTest(op):
                class BinaryModule(torch.nn.Module):
                    def forward(self, lhs, rhs):
                        if op == "add":
                            return lhs + rhs
                        if op == "sub":
                            return lhs - rhs
                        if op == "mul":
                            return lhs * rhs
                        if op == "div":
                            return lhs / rhs
<<<<<<< HEAD
                        raise Exception("Bad op")

                class BinaryConstModule(torch.nn.Module):
                    def __init__(self, rhs):
                        super().__init__()
                        self.rhs = rhs

                    def forward(self, lhs):
                        if op == "add":
                            return lhs + self.rhs
                        if op == "sub":
                            return lhs - self.rhs
                        if op == "mul":
                            return lhs * self.rhs
                        if op == "div":
                            return lhs / self.rhs
=======
>>>>>>> c03f99f3
                        raise Exception("Bad op")

                self.check(
                    BinaryModule(),
                    [
                        torch.tensor([1.0, 2.0]),
                        torch.tensor([3.0, 4.0]),
                    ])

                self.check(
                    BinaryModule(),
                    [
                        torch.tensor([[1.0, 2.0]]),
                        torch.tensor([[3.0, 4.0], [5.0, 6.0]]),
                    ])

                with self.assertRaisesRegex(Exception, "Non-equal-rank broadcast"):
                    self.check(
                        BinaryModule(),
                        [
                            torch.tensor([1.0, 2.0]),
                            torch.tensor([[3.0, 4.0], [5.0, 6.0]]),
                        ])

                # Test Const Module
                self.check(
                    BinaryConstModule(torch.tensor([3.0, 4.0])),
                    torch.tensor([1.0, 2.0])
                )

                self.check(
                    BinaryConstModule(torch.tensor([[1.0, 2.0]])),
                    torch.tensor([[3.0, 4.0], [5.0, 6.0]])
                )

                with self.assertRaisesRegex(Exception, "Non-equal-rank broadcast"):
                    self.check(
                        BinaryConstModule(torch.tensor([1.0, 2.0])),
                        torch.tensor([[3.0, 4.0], [5.0, 6.0]])
                    )

    def test_hardtanh(self):
        inp = torch.tensor([-2.0, -0.5, 0.5, 2.0, 7.0])
        self.check(torch.nn.Hardtanh(), inp)
        self.check(torch.nn.Hardtanh(0.0, 6.0), inp)
        with self.assertRaisesRegex(Exception, "hardtanh with args"):
            self.check(torch.nn.Hardtanh(0.0, 5.0), inp)

    def test_softmax(self):
        inp = torch.tensor([[-2.0, -0.5], [0.5, 2.0]])
        self.check(torch.nn.Softmax(), inp)
        self.check(torch.nn.Softmax(dim=0), inp)
        # Test flexible size
        self.check(
            torch.nn.Softmax(),
            inp,
            convert_args=[torch.zeros(0, 0)],
        )

    def test_to(self):
        class ToCPU(torch.nn.Module):
            def __init__(self):
                super().__init__()
                self.prelu = torch.nn.PReLU()

            def forward(self, x):
                y = x.to("cpu")
                # add prelu since input operand can't be output
                return self.prelu(y)

        arg = torch.randn(1, 2, 3, 3)
        self.check(ToCPU(), arg)
        # Test flexible size
        self.check(
            ToCPU(),
            arg,
            convert_args=[torch.zeros(1, 2, 0, 0)],
        )

    def test_detach(self):
        class DetachModule(torch.nn.Module):
            def __init__(self):
                super().__init__()

            def forward(self, x):
                y = x.detach()
                return torch.nn.functional.relu(y)

        self.check(DetachModule(), torch.randn(1, 2, 3, 3))
        self.check(
            DetachModule(), torch.randn(1, 2, 3, 3),
            convert_args=[torch.zeros(1, 2, 0, 0)])

    def test_mean(self):
        class MeanModule(torch.nn.Module):
            def __init__(self, dim, keep=False):
                super().__init__()
                self.dim = dim
                self.keep = keep

            def forward(self, t):
                return torch.mean(t, dim=self.dim, keepdim=self.keep)

        self.check(MeanModule(0), torch.randn(2, 3))
        self.check(MeanModule(1), torch.randn(2, 3))
        self.check(MeanModule([2, 3]), torch.randn(2, 3, 6, 6))
        self.check(MeanModule([2, 3]), nhwc(torch.randn(2, 3, 6, 6)))
        self.check(MeanModule([-1, -2]), nhwc(torch.randn(2, 3, 6, 6)))
        self.check(MeanModule([-1, -2], keep=True), nhwc(torch.randn(2, 3, 6, 6)))

    def test_max_pool2d(self):
        for (name, inp) in self.float_and_quant_and_nhwc(torch.randn(2, 3, 12, 16), 0.3, 128):
            with self.subTest(name):
                self.check(torch.nn.MaxPool2d(2), inp)
                self.check(torch.nn.MaxPool2d((3, 4)), inp)
                self.check(torch.nn.MaxPool2d((3, 4), (1, 2)), inp)

    def test_avg_pool2d(self):
        for (name, inp) in self.float_and_quant_and_nhwc(torch.randn(2, 3, 12, 16), 0.3, 128):
            with self.subTest(name):
                atol_rtol = None
                limit = None
                convert_dims = (2, 3, 0, 0)
                convert_arg = torch.zeros(*convert_dims)

                for model in (
                        torch.nn.AvgPool2d(2),
                        torch.nn.AvgPool2d((3, 4)),
                        torch.nn.AvgPool2d((3, 4), (1, 2))):
                    if "quant" in name:
                        atol_rtol = (1, 0)
                        limit = model(inp).numel()
                        convert_arg = qpt(torch.zeros(*convert_dims), 1.0 / 16, 128)
                    if "nhwc" in name:
                        convert_arg = nhwc(convert_arg)

                    self.check(model, inp, atol_rtol=atol_rtol, limit=limit)
                    self.check(
                        model,
                        inp,
                        convert_args=[convert_arg],
                        atol_rtol=atol_rtol,
                        limit=limit
                    )

    def test_adaptive_avg_pool2d(self):
        for (name, inp) in self.float_and_quant_and_nhwc(torch.randn(2, 3, 12, 16), 0.3, 128):
            with self.subTest(name):
                self.check(torch.nn.AdaptiveAvgPool2d((1, 1)), inp)
                with self.assertRaisesRegex(Exception, "with output size"):
                    self.check(torch.nn.AdaptiveAvgPool2d((2, 2)), inp)

    def test_upsample_nearest2d(self):
        convert_args = dict(self.float_and_quant_and_nhwc(torch.randn(2, 3, 0, 0), 0.3, 128))
        for (name, inp) in self.float_and_quant_and_nhwc(torch.randn(2, 3, 12, 16), 0.3, 128):
            with self.subTest(name):
                self.check(torch.nn.UpsamplingNearest2d(size=(16, 20)), inp)
                self.check(torch.nn.UpsamplingNearest2d(size=(24, 32)), inp)
                self.check(torch.nn.UpsamplingNearest2d(size=(36, 48)), inp)
                self.check(torch.nn.UpsamplingNearest2d(scale_factor=(1.5, 1.5)), inp)
                self.check(torch.nn.UpsamplingNearest2d(scale_factor=(2.0, 2.0)), inp)
                self.check(torch.nn.UpsamplingNearest2d(scale_factor=(3.0, 3.0)), inp)

                self.check(
                    torch.nn.UpsamplingNearest2d(size=(24, 32)), inp,
                    convert_args=[convert_args[name]]
                )
                self.check(
                    torch.nn.UpsamplingNearest2d(scale_factor=(2.0, 2.0)), inp,
                    convert_args=[convert_args[name]]
                )

    def test_linear(self):
        torch.manual_seed(29)
        self.check(torch.nn.Linear(16, 32), torch.randn(2, 16))
        self.check(
            torch.nn.Linear(16, 32), torch.randn(2, 16),
            convert_args=[torch.zeros(0, 0)])

    def test_conv2d(self):
        cases = [
            # in_ch, out_ch, kernel, stride, padding, groups, bias, input_dim,      name
            ( 4,     8,      (3, 3), 1,      0,       1,      1,    (2, 4, 16, 16), "3x3"),        # noqa: E201,E241
            ( 4,     8,      (3, 3), 1,      0,       1,      0,    (2, 4, 16, 16), "3x3nobias"),  # noqa: E201,E241
            ( 4,     16,     (3, 3), 1,      1,       1,      1,    (2, 4, 16, 16), "3x3p1"),      # noqa: E201,E241
            ( 8,     8,      (3, 3), 2,      0,       1,      1,    (2, 8, 16, 16), "3x3s2"),      # noqa: E201,E241
            ( 4,     8,      (5, 5), 1,      0,       1,      1,    (2, 4, 16, 16), "5x5"),        # noqa: E201,E241
            ( 4,     4,      (3, 3), 1,      0,       4,      1,    (2, 4, 16, 16), "3x3dw"),      # noqa: E201,E241
            ( 8,     4,      (1, 1), 1,      0,       1,      1,    (2, 8, 16, 16), "1x1"),        # noqa: E201,E241
        ]

        for kind in ["float", "float-nhwc", "quant", "quant-nhwc"]:
            for case in cases:
                in_ch, out_ch, kernel, stride, padding, groups, bias, input_dim, name = case
                with self.subTest("{}-{}".format(kind, name)):
                    inp = torch.randn(input_dim)
                    model = torch.nn.Conv2d(in_ch, out_ch, kernel, stride, padding, groups=groups, bias=bool(bias))
                    output_size = model(inp).numel()
                    atol_rtol = None
                    limit = None
                    convert_dims = (0, in_ch, 0, 0)
                    convert_arg = torch.zeros(*convert_dims)

                    if "quant" in kind:
                        model = torch.nn.Sequential(model)
                        model.eval()
                        model.qconfig = torch.quantization.get_default_qconfig('qnnpack')
                        model = torch.quantization.prepare(model)
                        model(inp)
                        model = torch.quantization.convert(model)
                        inp = qpt(inp, 1.0 / 16, 128)
                        # I've seen numerical differences between QNNPACK and NNAPI,
                        # but never more than 1 quantum, and never more than ~1% of
                        # the output in this test.
                        atol_rtol = (1, 0)
                        limit = output_size * 0.03
                        convert_arg = qpt(torch.zeros(*convert_dims), 1.0 / 16, 128)

                    if "nhwc" in kind:
                        inp = nhwc(inp)
                        convert_arg = nhwc(convert_arg)

                    self.check(model, inp, atol_rtol=atol_rtol, limit=limit)
                    self.check(
                        model,
                        inp,
                        convert_args=[convert_arg],
                        atol_rtol=atol_rtol,
                        limit=limit
                    )

    def test_conv2d_transpose(self):
        weight = torch.randn((128, 256, 2, 2))
        input_dim = (30, 128, 7, 7)
        inp = torch.randn(input_dim)

        convert_dims = input_dim[:2] + (0, 0)
        convert_arg = torch.zeros(*convert_dims)
        convert_args = dict(self.float_and_quant_and_nhwc(convert_arg, 0.03, 128))

        class ConvTransposeMod(torch.nn.Module):
            def __init__(self, weight):
                super().__init__()
                self.weight = weight

            def forward(self, x):
                return torch.nn.functional.conv_transpose2d(x, self.weight)

        model = ConvTransposeMod(weight)
        for kind in ["float", "float-nhwc", "quant", "quant-nhwc"]:
            with self.subTest(kind):
                model = ConvTransposeMod(weight)
                output_size = model(inp).numel()
                atol_rtol = (0.0002, 0)
                limit = None

                if "quant" in kind:
                    # FIXME 'aten::slow_conv_transpose2d' with arguments from the 'QuantizedCPU' backend
                    continue
                    model = torch.nn.Sequential(model)
                    model.eval()
                    model.qconfig = torch.quantization.get_default_qconfig('qnnpack')
                    model = torch.quantization.prepare(model)
                    model(inp)
                    model = torch.quantization.convert(model)
                    inp = qpt(inp, 1.0 / 16, 128)
                    # I've seen numerical differences between QNNPACK and NNAPI,
                    # but never more than 1 quantum, and never more than ~1% of
                    # the output in this test.
                    atol_rtol = (1, 0)
                    limit = output_size * 0.03
                    convert_arg = qpt(torch.zeros(*convert_dims), 1.0 / 16, 128)

                if "nhwc" in kind:
                    inp = nhwc(inp)
                    convert_arg = nhwc(convert_arg)

                self.check(model, inp, atol_rtol=atol_rtol, limit=limit)
                self.check(
                    model,
                    inp,
                    convert_args=[convert_args[kind]],
                    atol_rtol=atol_rtol,
                    limit=limit
                )


    def test_qadd(self):
        func = torch.nn.quantized.QFunctional()
        func.scale = 0.5
        func.zero_point = 120

        class AddMod(torch.nn.Module):
            def forward(self, lhs, rhs):
                return func.add(lhs, rhs)

        class AddReluMod(torch.nn.Module):
            def forward(self, lhs, rhs):
                return func.add_relu(lhs, rhs)

        for (name, mod) in [("add", AddMod), ("add_relu", AddReluMod)]:
            with self.subTest(name):
                self.check(
                    mod(),
                    [
                        qpt([1.0, 2.0], 0.25, 128),
                        qpt([3.0, 4.0], 0.25, 128),
                    ])
                self.check(
                    mod(),
                    [
                        qpt([[1.0, 2.0]], 0.25, 128),
                        qpt([[3.0, 4.0]], 0.25, 128),
                    ],
                    convert_args=[
                        qpt([[1.0, 2.0]], 0.25, 128),
                        qpt(torch.zeros((1, 2)), 0.25, 128),
                    ]
                )
                self.check(
                    mod(),
                    [
                        qpt([[1.0, 2.0]], 0.25, 128),
                        qpt([[3.0, 4.0]], 0.25, 128),
                    ],
                    convert_args=[
                        qpt(torch.zeros((1, 2)), 0.25, 128),
                        qpt([[3.0, 4.0]], 0.25, 128),
                    ]
                )
                self.check(
                    mod(),
                    [
                        qpt([[1.0, 2.0]], 0.25, 128),
                        qpt([[3.0, 4.0]], 0.25, 128),
                    ],
                    convert_args=[
                        qpt(torch.zeros((1, 2)), 0.25, 128),
                        qpt(torch.zeros((1, 2)), 0.25, 128),
                    ]
                )
                # NOTE: NNAPI qadd supports broadcast, but PT does not.

    def test_qlinear(self):
        torch.manual_seed(29)
        weight = qpt(torch.randn(16, 32), 0.125, 0, torch.qint8)
        bias = torch.randn(16)
        mod = torch.nn.quantized.Linear(32, 16)
        mod.set_weight_bias(weight, bias)
        inp = qpt(torch.randn(2, 32), 0.05, 130, torch.quint8)
        self.check(mod, inp)

    def test_seblock_mul(self):
        class MulModel(torch.nn.Module):
            def forward(self, lhs, rhs):
                return lhs * rhs

        self.check(
            MulModel(),
            [
                nhwc(torch.randn(2, 3, 4, 4)),
                torch.randn(1, 3, 1, 1),
            ])

    def test_multi_output(self):
        class MultiModel(torch.nn.Module):
            def forward(self, lhs, rhs) -> Tuple[torch.Tensor, torch.Tensor]:
                the_sum = lhs + rhs
                the_diff = lhs - rhs
                return the_sum, the_diff

        self.check(MultiModel(), [torch.tensor([1.0, 2.0]), torch.tensor([1.0, 3.0])])


if __name__ == '__main__':
    run_tests()<|MERGE_RESOLUTION|>--- conflicted
+++ resolved
@@ -68,6 +68,7 @@
                     # Too many mismatches.  Re-run the check with no tolerance
                     # to get a nice message.
                     self.assertEqual(eager_output, nnapi_output, atol=0, rtol=0)
+            return eager_output, nnapi_output
 
     def float_and_quant_and_nhwc(self, inp_float, scale, zero_point):
         torch.manual_seed(29)
@@ -259,25 +260,6 @@
                             return lhs * rhs
                         if op == "div":
                             return lhs / rhs
-<<<<<<< HEAD
-                        raise Exception("Bad op")
-
-                class BinaryConstModule(torch.nn.Module):
-                    def __init__(self, rhs):
-                        super().__init__()
-                        self.rhs = rhs
-
-                    def forward(self, lhs):
-                        if op == "add":
-                            return lhs + self.rhs
-                        if op == "sub":
-                            return lhs - self.rhs
-                        if op == "mul":
-                            return lhs * self.rhs
-                        if op == "div":
-                            return lhs / self.rhs
-=======
->>>>>>> c03f99f3
                         raise Exception("Bad op")
 
                 self.check(
@@ -302,22 +284,25 @@
                             torch.tensor([[3.0, 4.0], [5.0, 6.0]]),
                         ])
 
-                # Test Const Module
-                self.check(
-                    BinaryConstModule(torch.tensor([3.0, 4.0])),
-                    torch.tensor([1.0, 2.0])
-                )
-
-                self.check(
-                    BinaryConstModule(torch.tensor([[1.0, 2.0]])),
-                    torch.tensor([[3.0, 4.0], [5.0, 6.0]])
-                )
-
-                with self.assertRaisesRegex(Exception, "Non-equal-rank broadcast"):
-                    self.check(
-                        BinaryConstModule(torch.tensor([1.0, 2.0])),
-                        torch.tensor([[3.0, 4.0], [5.0, 6.0]])
-                    )
+    def test_pointwise_binary_const(self):
+        class ArgPlusConst(torch.nn.Module):
+            def forward(self, arg):
+                return arg + torch.ones(1, 1, 1, 1)
+
+        class ConstPlusArg(torch.nn.Module):
+            def forward(self, arg):
+                return torch.ones(1, 1, 1, 1) + arg
+
+        arg_cont = torch.randn(2, 4, 6, 6)
+        arg_nhwc = nhwc(arg_cont)
+
+        for mod_class in [ArgPlusConst, ConstPlusArg]:
+            for use_nhwc in [False, True]:
+                with self.subTest(mod_class=mod_class.__name__, use_nhwc=use_nhwc):
+                    arg = arg_nhwc if use_nhwc else arg_cont
+                    eager_out, nnapi_out = self.check(mod_class(), arg)
+                    self.assertTrue(nnapi_out.is_contiguous(memory_format=(
+                        torch.channels_last if use_nhwc else torch.contiguous_format)))
 
     def test_hardtanh(self):
         inp = torch.tensor([-2.0, -0.5, 0.5, 2.0, 7.0])
@@ -455,7 +440,7 @@
         self.check(torch.nn.Linear(16, 32), torch.randn(2, 16))
         self.check(
             torch.nn.Linear(16, 32), torch.randn(2, 16),
-            convert_args=[torch.zeros(0, 0)])
+            convert_args=[torch.zeros(0, 16)])
 
     def test_conv2d(self):
         cases = [
@@ -510,29 +495,18 @@
                     )
 
     def test_conv2d_transpose(self):
-        weight = torch.randn((128, 256, 2, 2))
-        input_dim = (30, 128, 7, 7)
+        in_ch, out_ch, kernel = (5, 7, (2, 2))
+        input_dim = (4, 5, 3, 3)
         inp = torch.randn(input_dim)
-
         convert_dims = input_dim[:2] + (0, 0)
-        convert_arg = torch.zeros(*convert_dims)
-        convert_args = dict(self.float_and_quant_and_nhwc(convert_arg, 0.03, 128))
-
-        class ConvTransposeMod(torch.nn.Module):
-            def __init__(self, weight):
-                super().__init__()
-                self.weight = weight
-
-            def forward(self, x):
-                return torch.nn.functional.conv_transpose2d(x, self.weight)
-
-        model = ConvTransposeMod(weight)
+
         for kind in ["float", "float-nhwc", "quant", "quant-nhwc"]:
             with self.subTest(kind):
-                model = ConvTransposeMod(weight)
+                model = torch.nn.ConvTranspose2d(in_ch, out_ch, kernel)
                 output_size = model(inp).numel()
                 atol_rtol = (0.0002, 0)
                 limit = None
+                convert_arg = torch.zeros(*convert_dims)
 
                 if "quant" in kind:
                     # FIXME 'aten::slow_conv_transpose2d' with arguments from the 'QuantizedCPU' backend
@@ -549,7 +523,7 @@
                     # the output in this test.
                     atol_rtol = (1, 0)
                     limit = output_size * 0.03
-                    convert_arg = qpt(torch.zeros(*convert_dims), 1.0 / 16, 128)
+                    convert_arg = qpt(convert_arg, 1.0 / 16, 128)
 
                 if "nhwc" in kind:
                     inp = nhwc(inp)
@@ -559,7 +533,7 @@
                 self.check(
                     model,
                     inp,
-                    convert_args=[convert_args[kind]],
+                    convert_args=[convert_arg],
                     atol_rtol=atol_rtol,
                     limit=limit
                 )
