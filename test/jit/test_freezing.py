--- conflicted
+++ resolved
@@ -2276,21 +2276,6 @@
             FileCheck().check("ScalarMul(").check("ScalarMul_").run(optimized.graph)
             self.assertEqual(optimized(inp), mod(inp))
 
-<<<<<<< HEAD
-=======
-    @unittest.skipIf(not torch._C.has_mkldnn, "MKL-DNN build is disabled")
-    def test_optimize_for_inference(self):
-        with set_default_dtype(torch.float):
-            mod = nn.Linear(20, 30).eval()
-            scripted_mod = torch.jit.script(mod)
-
-            optimized = torch.jit.optimize_for_inference(scripted_mod)
-            FileCheck().check("to_mkldnn").run(optimized.graph)
-
-            frozen_mod = torch.jit.freeze(torch.jit.script(mod.eval()))
-            optimized = torch.jit.optimize_for_inference(scripted_mod)
-            FileCheck().check("to_mkldnn").run(optimized.graph)
-
     def test_remove_detach(self):
         class Mod(nn.Module):
             def __init__(self):
@@ -2321,7 +2306,6 @@
         FileCheck().check("aten::detach").run(frozen_mod.graph)
         self.assertEqual(frozen_mod(inp), mod(inp))
 
->>>>>>> 538aa17d
 @unittest.skipIf(not torch._C.has_mkldnn, "MKL-DNN build is disabled")
 class TestMKLDNNReinplacing(JitTestCase):
     def setUp(self):
