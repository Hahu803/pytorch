# Owner(s): ["oncall: quantization"]

import copy
import math
import operator
import unittest

import torch
import torch.nn as nn
import torch.nn.functional as F
from torch.ao.quantization import default_dynamic_qconfig
import torch.nn.quantized as nnq
toq = torch.ops.quantized
from torch.ao.quantization.quantize_fx import (
    convert_fx,
    prepare_fx,
    prepare_qat_fx,
)
from torch.testing._internal.common_quantization import (
    ConvBnModel,
    ConvBnReLUModel,
    ConvModel,
    QuantizationTestCase,
    skipIfNoFBGEMM,
    SingleLayerLinearDynamicModel,
    SingleLayerLinearModel,
    LSTMwithHiddenDynamicModel,
    SparseNNModel,
    skip_if_no_torchvision,
)
from torch.ao.quantization.quantization_mappings import (
    get_default_static_quant_module_mappings,
    get_default_dynamic_quant_module_mappings,
    get_default_float_to_quantized_operator_mappings,
)
from torch.testing._internal.common_cuda import TEST_CUDA
from torch.testing._internal.common_quantization import NodeSpec as ns
from torch.ao.quantization.fx.pattern_utils import get_default_quant_patterns
import torch.ao.quantization.fx.quantization_patterns as qp
from torch.ao.ns.fx.pattern_utils import (
    get_type_a_related_to_b,
)
from torch.ao.ns.fx.graph_matcher import (
    get_matching_subgraph_pairs,
    GraphMatchingException,
)
from torch.ao.ns.fx.utils import (
    compute_sqnr,
    compute_normalized_l2_error,
    compute_cosine_similarity,
)
from torch.ao.ns.fx.mappings import (
    get_node_type_to_io_type_map,
    get_unmatchable_types_map,
    get_base_name_to_sets_of_related_ops,
    get_base_name_for_op,
    add_op_to_sets_of_related_ops,
)
from torch.ao.ns.fx.weight_utils import (
    get_op_to_type_to_weight_extraction_fn,
)
from torch.ao.ns._numeric_suite_fx import (
    extract_weights,
    _extract_weights_impl,
    add_loggers,
    _add_loggers_impl,
    OutputLogger,
    add_shadow_loggers,
    _add_shadow_loggers_impl,
    extract_logger_info,
    extract_shadow_logger_info,
    extend_logger_results_with_comparison,
)


# Note: these models are not for use outside of this file. While it's good
# to reuse code, we also need to be able to iterate on tests
# quickly when debugging. If a test model has a large number of callsites
# across various different files, speed of debugging on individual test cases
# decreases.
class LinearReluFunctional(nn.Module):
    def __init__(self):
        super().__init__()
        self.w1 = nn.Parameter(torch.empty(4, 4))
        self.b1 = nn.Parameter(torch.zeros(4))
        torch.nn.init.kaiming_uniform_(self.w1, a=math.sqrt(5))

    def forward(self, x):
        x = F.linear(x, self.w1, self.b1)
        x = F.relu(x)
        return x


class LinearFunctional(nn.Module):
    def __init__(self):
        super().__init__()
        self.w1 = nn.Parameter(torch.empty(4, 4))
        self.b1 = nn.Parameter(torch.zeros(4))
        torch.nn.init.kaiming_uniform_(self.w1, a=math.sqrt(5))

    def forward(self, x):
        x = F.linear(x, self.w1, self.b1)
        return x


class LinearReluLinearFunctional(nn.Module):
    def __init__(self):
        super().__init__()
        self.w = nn.Parameter(torch.Tensor(4, 4))
        self.b = nn.Parameter(torch.zeros(4))
        torch.nn.init.kaiming_uniform_(self.w, a=math.sqrt(5))

    def forward(self, x):
        x = F.linear(x, self.w, self.b)
        x = F.relu(x)
        x = F.linear(x, self.w, self.b)
        return x


class AddMulFunctional(nn.Module):
    def forward(self, x, y):
        x = x + 1.0
        x = x * 1.0
        x = 1.0 + x
        x = 1.0 * x
        x = x + y
        x = x * y
        return x


class AllConvAndLinearFusionModules(torch.nn.Module):
    def __init__(self):
        super().__init__()
        # conv1d
        self.conv1d_0 = nn.Conv1d(1, 1, 1)
        # conv1d - relu
        self.conv1d_1 = nn.Conv1d(1, 1, 1)
        self.relu_0 = nn.ReLU()
        # conv1d - bn (qat only)
        self.conv1d_2 = nn.Conv1d(1, 1, 1)
        self.bn1d_0 = nn.BatchNorm1d(1)
        # conv1d - bn - relu (qat only)
        self.conv1d_3 = nn.Conv1d(1, 1, 1)
        self.bn1d_1 = nn.BatchNorm1d(1)
        self.relu_4 = nn.ReLU()
        # conv2d
        self.conv2d_0 = nn.Conv2d(1, 1, 1)
        # conv2d - relu
        self.conv2d_1 = nn.Conv2d(1, 1, 1)
        self.relu_1 = nn.ReLU()
        # conv2d - bn (qat only)
        self.conv2d_2 = nn.Conv2d(1, 1, 1)
        self.bn2d_0 = nn.BatchNorm2d(1)
        # conv2d - bn - relu (qat only)
        self.conv2d_3 = nn.Conv2d(1, 1, 1)
        self.bn2d_1 = nn.BatchNorm2d(1)
        self.relu_5 = nn.ReLU()
        # conv3d
        self.conv3d_0 = nn.Conv3d(1, 1, 1)
        # conv3d - relu
        self.conv3d_1 = nn.Conv3d(1, 1, 1)
        self.relu_2 = nn.ReLU()
        # conv3d - bn (qat only)
        self.conv3d_2 = nn.Conv3d(1, 1, 1)
        self.bn3d_0 = nn.BatchNorm3d(1)
        # conv3d - bn - relu (qat only)
        self.conv3d_3 = nn.Conv3d(1, 1, 1)
        self.bn3d_1 = nn.BatchNorm3d(1)
        self.relu_6 = nn.ReLU()
        # linear
        self.linear_0 = nn.Linear(1, 1)
        # linear - relu
        self.linear_1 = nn.Linear(1, 1)
        self.relu_3 = nn.ReLU()

    def forward(self, x):
        # conv1d
        x = self.conv1d_0(x)
        x = self.conv1d_1(x)
        x = self.relu_0(x)
        x = self.conv1d_2(x)
        x = self.bn1d_0(x)
        x = self.conv1d_3(x)
        x = self.bn1d_1(x)
        x = self.relu_4(x)
        # conv2d
        x = x.reshape(1, 1, 1, 1)
        x = self.conv2d_0(x)
        x = self.conv2d_1(x)
        x = self.relu_1(x)
        x = self.conv2d_2(x)
        x = self.bn2d_0(x)
        x = self.conv2d_3(x)
        x = self.bn2d_1(x)
        x = self.relu_5(x)
        # conv3d
        x = x.reshape(1, 1, 1, 1, 1)
        x = self.conv3d_0(x)
        x = self.conv3d_1(x)
        x = self.relu_2(x)
        x = self.conv3d_2(x)
        x = self.bn3d_0(x)
        x = self.conv3d_3(x)
        x = self.bn3d_1(x)
        x = self.relu_6(x)
        # linear
        x = x.reshape(1, 1)
        x = self.linear_0(x)
        x = self.linear_1(x)
        x = self.relu_3(x)
        return x


class AllConvFunctional(torch.nn.Module):
    def __init__(self, weight1d, weight2d, weight3d, bias1d, bias2d, bias3d):
        super().__init__()
        self.weight1d = torch.nn.Parameter(weight1d)
        self.weight2d = torch.nn.Parameter(weight2d)
        self.weight3d = torch.nn.Parameter(weight3d)
        self.bias1d = torch.nn.Parameter(bias1d)
        self.bias2d = torch.nn.Parameter(bias2d)
        self.bias3d = torch.nn.Parameter(bias3d)
        self.stride1d = 1
        self.padding1d = 0
        self.dilation1d = 1
        self.stride2d = (1, 1)
        self.padding2d = (0, 0)
        self.dilation2d = (1, 1)
        self.groups = 1
        self.stride3d = (1, 1, 1)
        self.padding3d = (0, 0, 0)
        self.dilation3d = (1, 1, 1)

    def forward(self, x):
        x = F.conv1d(
            x, self.weight1d, self.bias1d, self.stride1d, self.padding1d,
            self.dilation1d, self.groups)
        x = F.conv1d(
            x, self.weight1d, self.bias1d, self.stride1d, self.padding1d,
            self.dilation1d, self.groups)
        x = F.relu(x)
        x = F.conv2d(
            x, self.weight2d, self.bias2d, self.stride2d, self.padding2d,
            self.dilation2d, self.groups)
        x = F.conv2d(
            x, self.weight2d, self.bias2d, self.stride2d, self.padding2d,
            self.dilation2d, self.groups)
        x = F.relu(x)
        x = F.conv3d(
            x, self.weight3d, self.bias3d, self.stride3d, self.padding3d,
            self.dilation3d, self.groups)
        x = F.conv3d(
            x, self.weight3d, self.bias3d, self.stride3d, self.padding3d,
            self.dilation3d, self.groups)
        x = F.relu(x)
        return x

@torch.fx.wrap
def _wrapped_hardswish(x):
    return F.hardswish(x)

@torch.fx.wrap
def _wrapped_hardswish_fp16(x):
    x = x.dequantize()
    x = F.hardswish(x)
    x = x.to(torch.float16)
    return x

@torch.fx.wrap
def _wrapped_sigmoid(x):
    return F.sigmoid(x)

@torch.fx.wrap
def _wrapped_linear(x, w, b):
    return F.linear(x, w, b)



class TestFXGraphMatcher(QuantizationTestCase):

    @skipIfNoFBGEMM
    def test_simple_mod(self):
        m = nn.Sequential(nn.Conv2d(1, 1, 1)).eval()
        mp = prepare_fx(m, {'': torch.ao.quantization.default_qconfig})
        mp_copy = copy.deepcopy(mp)
        mq = convert_fx(mp_copy)
        results = get_matching_subgraph_pairs(mp, mq)

        base_name_to_sets_of_related_ops = get_base_name_to_sets_of_related_ops()
        conv_name_0 = 'base_op_' + get_base_name_for_op(
            base_name_to_sets_of_related_ops, nn.Conv2d) + '_0'

        expected_types = {
            conv_name_0: ((nn.Conv2d, torch.ao.quantization.MinMaxObserver), (nnq.Conv2d, nnq.Conv2d)),
        }
        self.assert_types_for_matched_subgraph_pairs(results, expected_types, mp, mq)

    @skipIfNoFBGEMM
    def test_simple_fun(self):
        class M(nn.Module):
            def __init__(self):
                super().__init__()
                self.w = nn.Parameter(torch.empty(1, 4))
                self.b = nn.Parameter(torch.zeros(1))
                torch.nn.init.kaiming_uniform_(self.w, a=math.sqrt(5))

            def forward(self, x):
                return F.linear(x, self.w, self.b)

        m = M().eval()
        mp = prepare_fx(m, {'': torch.ao.quantization.default_qconfig})
        mp_copy = copy.deepcopy(mp)
        mq = convert_fx(mp_copy)
        results = get_matching_subgraph_pairs(mp, mq)

        base_name_to_sets_of_related_ops = get_base_name_to_sets_of_related_ops()
        linear_name_0 = 'base_op_' + get_base_name_for_op(
            base_name_to_sets_of_related_ops, F.linear) + '_0'

        expected_types = {
            linear_name_0:
                ((F.linear, torch.ao.quantization.MinMaxObserver), (toq.linear, toq.linear))
        }
        self.assert_types_for_matched_subgraph_pairs(results, expected_types, mp, mq)

    @skipIfNoFBGEMM
    def test_simple_fusion(self):
        m = LinearReluFunctional().eval()
        mp = prepare_fx(m, {'': torch.ao.quantization.default_qconfig})
        mp_copy = copy.deepcopy(mp)
        mq = convert_fx(mp_copy)
        results = get_matching_subgraph_pairs(mp, mq)

        base_name_to_sets_of_related_ops = get_base_name_to_sets_of_related_ops()
        linear_name_0 = 'base_op_' + get_base_name_for_op(
            base_name_to_sets_of_related_ops, F.linear) + '_0'

        expected_types = {
            linear_name_0:
                ((F.linear, torch.ao.quantization.MinMaxObserver), (toq.linear_relu, toq.linear_relu)),
        }
        self.assert_types_for_matched_subgraph_pairs(results, expected_types, mp, mq)

    @skipIfNoFBGEMM
    def test_simple_mod_multi(self):
        m = nn.Sequential(
            nn.Sequential(
                nn.Conv2d(1, 1, 1),
            ),
            nn.Conv2d(1, 1, 1),
        ).eval()
        mp = prepare_fx(m, {'': torch.ao.quantization.default_qconfig})
        mp_copy = copy.deepcopy(mp)
        mq = convert_fx(mp_copy)
        # assume success if no exceptions
        results = get_matching_subgraph_pairs(mp, mq)

    @skipIfNoFBGEMM
    def test_simple_tensor_ops(self):
        class M(nn.Module):
            def __init__(self):
                super().__init__()

            def forward(self, x, y):
                z = x + y
                return z

        m = M().eval()
        mp = prepare_fx(m, {'': torch.ao.quantization.default_qconfig})
        mp_copy = copy.deepcopy(mp)
        mq = convert_fx(mp_copy)
        # assume success if no exceptions
        results = get_matching_subgraph_pairs(mp, mq)

    @skipIfNoFBGEMM
    def test_matching_failure_node_count(self):
        # verify that matching graphs with matching node types but
        # different counts of matchable nodes fails
        m1 = nn.Sequential(nn.Conv2d(1, 1, 1)).eval()
        m2 = nn.Sequential(nn.Conv2d(1, 1, 1), nn.Conv2d(1, 1, 1)).eval()
        mp1 = prepare_fx(m1, {'': torch.ao.quantization.default_qconfig})
        mp2 = prepare_fx(m2, {'': torch.ao.quantization.default_qconfig})
        with self.assertRaises(GraphMatchingException) as ex:
            results = get_matching_subgraph_pairs(mp1, mp2)

    @skipIfNoFBGEMM
    def test_matching_failure_node_type(self):
        # verify that matching graphs with non-matching node types fails
        m1 = nn.Sequential(nn.Conv2d(1, 1, 1)).eval()
        m2 = nn.Sequential(nn.Linear(1, 1)).eval()
        mp1 = prepare_fx(m1, {'': torch.ao.quantization.default_qconfig})
        mp2 = prepare_fx(m2, {'': torch.ao.quantization.default_qconfig})
        with self.assertRaises(GraphMatchingException) as ex:
            results = get_matching_subgraph_pairs(mp1, mp2)

    @skipIfNoFBGEMM
    def test_nodes_before_cat(self):
        # verify that nodes before cat get matched
        class M(nn.Module):
            def __init__(self):
                super().__init__()

            def forward(self, x0):
                x1 = torch.add(x0, 1.0)
                y1 = torch.add(x0, 1.0)
                x2 = torch.cat([x1, y1])
                return x2

        m = M().eval()
        mp = prepare_fx(m, {'': torch.ao.quantization.default_qconfig})
        mp_copy = copy.deepcopy(mp)
        mq = convert_fx(mp_copy)
        results = get_matching_subgraph_pairs(mp, mq)

        base_name_to_sets_of_related_ops = get_base_name_to_sets_of_related_ops()
        cat_name_0 = 'base_op_' + get_base_name_for_op(
            base_name_to_sets_of_related_ops, torch.cat) + '_0'
        add_name_0 = 'base_op_' + get_base_name_for_op(
            base_name_to_sets_of_related_ops, torch.add) + '_0'
        add_name_1 = 'base_op_' + get_base_name_for_op(
            base_name_to_sets_of_related_ops, torch.add) + '_1'

        expected_types = {
            cat_name_0: ((torch.cat, torch.cat), (torch.cat, torch.cat)),
            add_name_0: ((torch.add, torch.ao.quantization.MinMaxObserver), (toq.add, toq.add)),
            add_name_1: ((torch.add, torch.ao.quantization.MinMaxObserver), (toq.add, toq.add)),
        }
        self.assert_types_for_matched_subgraph_pairs(results, expected_types, mp, mq)

    @skipIfNoFBGEMM
    def test_dict_return_type(self):
        # verify that we can traverse up nodes which return dictionaries
        class M(nn.Module):
            def __init__(self):
                super().__init__()

            def forward(self, x0):
                x1 = torch.add(x0, 1.0)
                y1 = torch.add(x0, 1.0)
                z1 = torch.add(x0, 1.0)
                a1 = {'x1': x1, 'y1': (y1,), 'z1': [{'key': (z1,)}]}
                return a1

        m = M().eval()
        mp = prepare_fx(m, {'': torch.ao.quantization.default_qconfig})
        mp_copy = copy.deepcopy(mp)
        mq = convert_fx(mp_copy)
        results = get_matching_subgraph_pairs(mp, mq)

        base_name_to_sets_of_related_ops = get_base_name_to_sets_of_related_ops()
        add_name_0 = 'base_op_' + get_base_name_for_op(
            base_name_to_sets_of_related_ops, torch.add) + '_0'
        add_name_1 = 'base_op_' + get_base_name_for_op(
            base_name_to_sets_of_related_ops, torch.add) + '_1'
        add_name_2 = 'base_op_' + get_base_name_for_op(
            base_name_to_sets_of_related_ops, torch.add) + '_2'

        expected_types = {
            add_name_0: ((torch.add, torch.ao.quantization.MinMaxObserver), (toq.add, toq.add)),
            add_name_1: ((torch.add, torch.ao.quantization.MinMaxObserver), (toq.add, toq.add)),
            add_name_2: ((torch.add, torch.ao.quantization.MinMaxObserver), (toq.add, toq.add)),
        }
        self.assert_types_for_matched_subgraph_pairs(results, expected_types, mp, mq)

    @skipIfNoFBGEMM
    @unittest.skip("Broken by https://github.com/pytorch/pytorch/pull/62608, need dtype inference support")
    def test_nodes_with_equal_types_get_matched(self):
        class M(nn.Module):
            def __init__(self):
                super().__init__()
                self.conv1 = nn.Conv2d(1, 1, 1)
                self.conv2 = nn.Conv2d(1, 1, 1)

            def forward(self, x):
                x = self.conv1(x)
                x = self.conv2(x)
                x = torch.mul(x, x)
                x = torch.sigmoid(x)
                x = F.relu(x)
                return x

        m = M().eval()
        # prevent conv2 from getting quantized, so we can test
        # modules with equal types
        qconfig_dict = {
            '': torch.ao.quantization.default_qconfig,
            'module_name': [('conv2', None)],
        }
        mp = prepare_fx(m, qconfig_dict)
        mp_copy = copy.deepcopy(mp)
        mq = convert_fx(mp_copy)
        results = get_matching_subgraph_pairs(mp, mq)

        base_name_to_sets_of_related_ops = get_base_name_to_sets_of_related_ops()
        conv_name_0 = 'base_op_' + get_base_name_for_op(
            base_name_to_sets_of_related_ops, nn.Conv2d) + '_0'
        conv_name_1 = 'base_op_' + get_base_name_for_op(
            base_name_to_sets_of_related_ops, nn.Conv2d) + '_1'
        mul_name_0 = 'base_op_' + get_base_name_for_op(
            base_name_to_sets_of_related_ops, torch.mul) + '_0'
        relu_name_0 = 'base_op_' + get_base_name_for_op(
            base_name_to_sets_of_related_ops, torch.relu) + '_0'
        sigmoid_name_0 = 'base_op_' + get_base_name_for_op(
            base_name_to_sets_of_related_ops, torch.sigmoid) + '_0'

        # all of these should be matched
        expected_types = {
            conv_name_1:
                ((nn.Conv2d, torch.ao.quantization.MinMaxObserver), (nnq.Conv2d, nnq.Conv2d)),
            conv_name_0:
                ((nn.Conv2d, torch.ao.quantization.MinMaxObserver), (nn.Conv2d, nn.Conv2d)),
            mul_name_0: ((torch.mul, torch.ao.quantization.MinMaxObserver), (toq.mul, toq.mul)),
            relu_name_0: ((F.relu, torch.ao.quantization.MinMaxObserver), (F.relu, F.relu)),
            sigmoid_name_0:
                ((torch.sigmoid, torch.sigmoid), (torch.sigmoid, torch.sigmoid)),
        }
        self.assert_types_for_matched_subgraph_pairs(results, expected_types, mp, mq)

    @unittest.skip("Broken by https://github.com/pytorch/pytorch/pull/62608, need dtype inference support")
    def test_methods(self):
        """
        Verify that graph matching works on methods
        """
        class M(nn.Module):
            def forward(self, x):
                x = x.sigmoid()
                return x

        m1 = M().eval()
        m2 = M().eval()
        qconfig_dict = {'': torch.ao.quantization.default_qconfig}
        m1p = prepare_fx(m1, qconfig_dict)
        m2p = prepare_fx(m2, qconfig_dict)
        results = get_matching_subgraph_pairs(m1p, m2p)
        base_name_to_sets_of_related_ops = get_base_name_to_sets_of_related_ops()
        sigmoid_name_0 = 'base_op_' + get_base_name_for_op(
            base_name_to_sets_of_related_ops, torch.sigmoid) + '_0'
        expected_types = {
            sigmoid_name_0:
                (('sigmoid', 'sigmoid'), ('sigmoid', 'sigmoid')),
        }
        self.assert_types_for_matched_subgraph_pairs(
            results, expected_types, m1p, m2p)


    def test_op_relationship_mapping(self):
        """
        Tests that the mapping of op relationships is complete.
        """
        base_name_to_sets_of_related_ops = get_base_name_to_sets_of_related_ops()
        type_a_related_to_b = \
            get_type_a_related_to_b(base_name_to_sets_of_related_ops)

        # 1. check static quant module mappings
        static_quant_mod_mappings = get_default_static_quant_module_mappings()
        for fp32_type, int8_type in static_quant_mod_mappings.items():
            # skip quants and dequants, for the purposes of Numerical Suite
            types_to_skip = (
                torch.ao.quantization.QuantStub,
                torch.ao.quantization.DeQuantStub,
                nnq.FloatFunctional,
            )
            if fp32_type in types_to_skip:
                continue

            # verify relatedness
            in_type_a_related_to_b = \
                (fp32_type, int8_type) in type_a_related_to_b
            self.assertTrue(
                in_type_a_related_to_b,
                f"{fp32_type} and {int8_type} need a relationship mapping")

        # 2. check static quant op mappings
        static_quant_fun_mappings = get_default_float_to_quantized_operator_mappings()
        for fp32_type, int8_type in static_quant_fun_mappings.items():
            # verify relatedness
            in_type_a_related_to_b = \
                (fp32_type, int8_type) in type_a_related_to_b
            self.assertTrue(
                in_type_a_related_to_b,
                f"{fp32_type} and {int8_type} need a relationship mapping")

        # 3. check dynamic quant mappings
        dynamic_quant_mappings = get_default_dynamic_quant_module_mappings()
        for fp32_type, int8_type in dynamic_quant_mappings.items():
            # TODO(future PR): enable correct weight extraction for these
            # and remove from this list.
            types_to_skip = (
                nn.GRUCell,
                nn.GRU,
                nn.LSTMCell,
                nn.RNNCell,
            )
            if fp32_type in types_to_skip:
                continue
            # verify relatedness
            in_type_a_related_to_b = \
                (fp32_type, int8_type) in type_a_related_to_b
            self.assertTrue(
                in_type_a_related_to_b,
                f"{fp32_type} and {int8_type} need a relationship mapping")

        # 4. go through the ops mapped to each QuantizeHandler type, and verify
        # correctness.
        def _op_in_base_sets_of_related_ops(op):
            for name, ops in base_name_to_sets_of_related_ops.items():
                if op in ops:
                    return True
            return False

        unmatchable_types_map = get_unmatchable_types_map()
        FUNS_UNMATCHABLE = unmatchable_types_map['funs_unmatchable']
        MODS_UNMATCHABLE = unmatchable_types_map['mods_unmatchable']
        METHS_UNMATCHABLE = unmatchable_types_map['meths_unmatchable']

        def _op_is_unmatchable(op):
            return (
                op in FUNS_UNMATCHABLE or
                op in MODS_UNMATCHABLE or
                op in METHS_UNMATCHABLE
            )

        default_quant_patterns = get_default_quant_patterns()
        for pattern, qhandler_cls in default_quant_patterns.items():
            base_op = None
            if isinstance(pattern, tuple):
                base_op = pattern[-1]
            elif isinstance(pattern, str):
                base_op = pattern
            else:
                base_op = pattern

            qhandler_cls_all_ops_quantizeable = [
                qp.CatQuantizeHandler,
                qp.ConvReluQuantizeHandler,
                qp.LinearReLUQuantizeHandler,
                qp.BatchNormQuantizeHandler,
                qp.EmbeddingQuantizeHandler,
                qp.RNNDynamicQuantizeHandler,
            ]

            qhandler_cls_quant_op_same_signature = [
                qp.FixedQParamsOpQuantizeHandler,
                qp.CopyNodeQuantizeHandler,
                qp.GeneralTensorShapeOpQuantizeHandler,
            ]

            if qhandler_cls == qp.BinaryOpQuantizeHandler:
                # these ops do not have quantized equivalents
                ops_to_skip = [
                    torch.bmm,
                    torch.div,
                    torch.sub,
                    operator.truediv,
                    operator.sub
                ]
                if base_op in ops_to_skip:
                    continue
                self.assertTrue(
                    _op_in_base_sets_of_related_ops(base_op),
                    f"{base_op} not in sets of related ops")
            elif qhandler_cls == qp.RNNDynamicQuantizeHandler:
                # TODO(future PR): add support for all classes in
                # RNNDynamicQuantizeHandler
                pass
            elif qhandler_cls == qp.DefaultNodeQuantizeHandler:
                # torch.sum does not have quantized equivalents
                if base_op == torch.sum:
                    continue
                self.assertTrue(
                    _op_in_base_sets_of_related_ops(base_op),
                    f"{base_op} not in sets of related ops")
            elif qhandler_cls in qhandler_cls_quant_op_same_signature:
                # these ops use the same op signature for fp32 and quantized
                # tensors
                self.assertTrue(
                    _op_in_base_sets_of_related_ops(base_op) or
                    _op_is_unmatchable(base_op),
                    f"{base_op} not in sets of related ops or unmatchable")
            elif qhandler_cls in qhandler_cls_all_ops_quantizeable:
                self.assertTrue(
                    _op_in_base_sets_of_related_ops(base_op),
                    f"{base_op} not in sets of related ops")
            else:
                raise AssertionError(
                    f"handing for {qhandler_cls} not implemented")

    @skipIfNoFBGEMM
    def test_user_defined_function(self):
        """
        Verify that graph matching works on user defined functions
        """
        class M1(nn.Module):
            def forward(self, x):
                x = F.hardswish(x)
                return x

        class M2(nn.Module):
            def forward(self, x):
                x = _wrapped_hardswish(x)
                return x

        qconfig_dict = {'': torch.ao.quantization.default_qconfig}
        m1 = prepare_fx(M1().eval(), qconfig_dict)
        m2 = prepare_fx(M2().eval(), qconfig_dict)

        base_name_to_sets_of_related_ops = get_base_name_to_sets_of_related_ops()
        add_op_to_sets_of_related_ops(
            base_name_to_sets_of_related_ops, _wrapped_hardswish, F.hardswish)

        results = get_matching_subgraph_pairs(
            m1, m2,
            base_name_to_sets_of_related_ops=base_name_to_sets_of_related_ops)

        hardswish_name_0 = 'base_op_' + get_base_name_for_op(
            base_name_to_sets_of_related_ops, F.hardswish) + '_0'

        expected_types = {
            hardswish_name_0:
                ((F.hardswish, torch.ao.quantization.MinMaxObserver), (_wrapped_hardswish, _wrapped_hardswish)),
        }
        self.assert_types_for_matched_subgraph_pairs(
            results, expected_types, m1, m2)

    @skipIfNoFBGEMM
    def test_results_order(self):
        m = nn.Sequential(
            nn.Conv2d(1, 1, 1),
            nn.Linear(1, 1),
        ).eval()
        mp = prepare_fx(m, {'': torch.ao.quantization.default_qconfig})
        mp_copy = copy.deepcopy(mp)
        mq = convert_fx(mp_copy)
        results = get_matching_subgraph_pairs(mp, mq)
        self.assertTrue(len(results) == 2)
        results_iter = iter(results.items())
        _, (subgraph_a_0, subgraph_b_0) = next(results_iter)
        self.assertTrue(subgraph_a_0.start_node.name == '_0' and
                        subgraph_b_0.start_node.name == '_0')
        _, (subgraph_a_1, subgraph_b_1) = next(results_iter)
        self.assertTrue(subgraph_a_1.start_node.name == '_1' and
                        subgraph_b_1.start_node.name == '_1')


class TestFXGraphMatcherModels(QuantizationTestCase):

    @skipIfNoFBGEMM
    @skip_if_no_torchvision
    def test_mobilenet_v2(self):
        # verify that mobilenetv2 graph is able to be matched
        import torchvision
        m = torchvision.models.__dict__['mobilenet_v2'](pretrained=False).eval().float()
        mp = prepare_fx(copy.deepcopy(m), {'': torch.ao.quantization.default_qconfig})
        # assume success if no exceptions
        results_m_mp = get_matching_subgraph_pairs(torch.fx.symbolic_trace(m), mp)
        mp_copy = copy.deepcopy(mp)
        mq = convert_fx(mp_copy)
        # assume success if no exceptions
        results_mp_mq = get_matching_subgraph_pairs(mp, mq)

    @skipIfNoFBGEMM
    @skip_if_no_torchvision
    def test_mobilenet_v2_qat(self):
        # verify that mobilenetv2 graph is able to be matched
        import torchvision
        m = torchvision.models.__dict__['mobilenet_v2'](pretrained=False).float()
        mp = prepare_qat_fx(
            copy.deepcopy(m),
            {'': torch.ao.quantization.get_default_qat_qconfig('fbgemm')})
        # assume success if no exceptions
        results_m_mp = get_matching_subgraph_pairs(torch.fx.symbolic_trace(m), mp)
        mp_copy = copy.deepcopy(mp)
        mq = convert_fx(mp_copy)
        # assume success if no exceptions
        results_mp_mq = get_matching_subgraph_pairs(mp, mq)


class FXNumericSuiteQuantizationTestCase(QuantizationTestCase):
    def _test_extract_weights(
        self, m, results_len=0, qconfig_dict=None, prepare_fn=prepare_fx
    ):
        m = torch.fx.symbolic_trace(m)
        if qconfig_dict is None:
            qconfig_dict = {'': torch.ao.quantization.default_qconfig}
        mp = prepare_fn(copy.deepcopy(m), qconfig_dict)
        mp_copy = copy.deepcopy(mp)
        mq = convert_fx(mp_copy)

        # test both the public API as well as the internal GraphModule API
        for extract_weights_fun in (extract_weights, _extract_weights_impl):
            # test both m vs mp and mp vs mq
            for m1, m2 in ((m, mp), (mp, mq)):
                results = extract_weights_fun('a', m1, 'b', m2)
                self.assertTrue(
                    len(results) == results_len,
                    f"expected len {results_len}, got len {len(results)}")
                self.assert_ns_compare_dict_valid(results)
                extend_logger_results_with_comparison(
                    results, 'a', 'b', compute_sqnr, 'sqnr')
                extend_logger_results_with_comparison(
                    results, 'a', 'b', compute_normalized_l2_error, 'l2_error')
                extend_logger_results_with_comparison(
                    results, 'a', 'b', compute_cosine_similarity,
                    'cosine_similarity')

    def _test_match_activations(
        self, m, data, prepared_expected_node_occurrence=None, results_len=0,
        should_log_inputs=False,
        qconfig_dict=None,
        skip_scripting=False,
        prepare_fn=prepare_fx,
    ):
        if qconfig_dict is None:
            qconfig_dict = {'': torch.ao.quantization.default_qconfig}
        if prepare_fn == prepare_fx:
            m.eval()
        else:
            m.train()
        mp = prepare_fn(copy.deepcopy(m), qconfig_dict)
        mp(*data)
        mp_copy = copy.deepcopy(mp)
        mq = convert_fx(mp_copy)

        m_ns, mp_ns2 = add_loggers(
            'a', m, 'b', copy.deepcopy(mp), OutputLogger,
            should_log_inputs=should_log_inputs)
        mp_ns, mq_ns = add_loggers(
            'a', mp, 'b', mq, OutputLogger,
            should_log_inputs=should_log_inputs)

        if prepared_expected_node_occurrence:
            self.checkGraphModuleNodes(
                m_ns, expected_node_occurrence=prepared_expected_node_occurrence)
            self.checkGraphModuleNodes(
                mp_ns2, expected_node_occurrence=prepared_expected_node_occurrence)
            self.checkGraphModuleNodes(
                mp_ns, expected_node_occurrence=prepared_expected_node_occurrence)
            self.checkGraphModuleNodes(
                mq_ns, expected_node_occurrence=prepared_expected_node_occurrence)

        if not skip_scripting:
            m_ns = torch.jit.script(m_ns)
            mp_ns = torch.jit.script(mp_ns)
            mq_ns = torch.jit.script(mq_ns)

        # calibrate
        m_ns(*data)
        mp_ns2(*data)
        mp_ns(*data)
        mq_ns(*data)

        # check activation result correctness
        results = []
        for m1, m2 in ((m_ns, mp_ns2), (mp_ns, mq_ns)):
            act_compare_dict = extract_logger_info(
                m1, m2, OutputLogger, 'b')
            self.assertTrue(
                len(act_compare_dict) == results_len,
                f"expected len {results_len}, got len {len(act_compare_dict)}")
            self.assert_ns_compare_dict_valid(act_compare_dict)
            extend_logger_results_with_comparison(
                act_compare_dict, 'a', 'b', compute_sqnr, 'sqnr')
            extend_logger_results_with_comparison(
                act_compare_dict, 'a', 'b', compute_normalized_l2_error, 'l2_error')
            extend_logger_results_with_comparison(
                act_compare_dict, 'a', 'b', compute_cosine_similarity,
                'cosine_similarity')
            results.append(act_compare_dict)
        return results

    def _test_match_shadow_activations(
        self, m, data, prepared_expected_node_occurrence=None, results_len=None,
        should_log_inputs=False, qconfig_dict=None, skip_scripting=False,
        prepare_fn=prepare_fx, compare_fp32_vs_fp32_prepared=True,
    ):
        if qconfig_dict is None:
            qconfig_dict = {'': torch.ao.quantization.default_qconfig}
        if prepare_fn == prepare_fx:
            m.eval()
        else:
            m.train()
        mp = prepare_fn(copy.deepcopy(m), qconfig_dict)
        mp(*data)
        mp_copy = copy.deepcopy(mp)
        mq = convert_fx(mp_copy)

        if compare_fp32_vs_fp32_prepared:
            m_shadows_mp = add_shadow_loggers(
                'a', copy.deepcopy(m), 'b', copy.deepcopy(mp),
                OutputLogger, should_log_inputs=should_log_inputs)
        mp_shadows_mq = add_shadow_loggers(
            'a', mp, 'b', mq, OutputLogger,
            should_log_inputs=should_log_inputs)

        if prepared_expected_node_occurrence:
            if compare_fp32_vs_fp32_prepared:
                self.checkGraphModuleNodes(
                    m_shadows_mp, expected_node_occurrence=prepared_expected_node_occurrence)
            self.checkGraphModuleNodes(
                mp_shadows_mq, expected_node_occurrence=prepared_expected_node_occurrence)

        if not skip_scripting:
            if compare_fp32_vs_fp32_prepared:
                m_shadows_mp = torch.jit.script(m_shadows_mp)
            mp_shadows_mq = torch.jit.script(mp_shadows_mq)

        # calibrate
        if compare_fp32_vs_fp32_prepared:
            m_shadows_mp(*data)
        mp_shadows_mq(*data)

        # check activation result correctness
        results = []
        models = (m_shadows_mp, mp_shadows_mq) if \
            compare_fp32_vs_fp32_prepared else (mp_shadows_mq,)
        for model in models:
            act_compare_dict = extract_shadow_logger_info(
                model, OutputLogger, 'b')
            if results_len is not None:
                self.assertTrue(
                    len(act_compare_dict) == results_len,
                    f"expected len {results_len}, got len {len(act_compare_dict)}")
            self.assert_ns_compare_dict_valid(act_compare_dict)
            extend_logger_results_with_comparison(
                act_compare_dict, 'a', 'b', compute_sqnr, 'sqnr')
            extend_logger_results_with_comparison(
                act_compare_dict, 'a', 'b', compute_normalized_l2_error, 'l2_error')
            extend_logger_results_with_comparison(
                act_compare_dict, 'a', 'b', compute_cosine_similarity,
                'cosine_similarity')
            results.append(act_compare_dict)
        return results


class TestFXNumericSuiteCoreAPIs(FXNumericSuiteQuantizationTestCase):

    @skipIfNoFBGEMM
    def test_extract_weights_mod_ptq(self):
        m = AllConvAndLinearFusionModules().eval()
        self._test_extract_weights(m, results_len=14)

    @skipIfNoFBGEMM
    def test_extract_weights_mod_qat(self):
        m = AllConvAndLinearFusionModules().train()
        qconfig_dict = {'': torch.ao.quantization.get_default_qat_qconfig('fbgemm')}
        self._test_extract_weights(
            m, results_len=14, qconfig_dict=qconfig_dict, prepare_fn=prepare_qat_fx)

    @skipIfNoFBGEMM
    def test_extract_weights_linear_fun_ptq(self):
        m = LinearReluLinearFunctional().eval()
        self._test_extract_weights(m, results_len=2)

    @skipIfNoFBGEMM
    def test_extract_weights_linear_fun_qat(self):
        m = LinearReluLinearFunctional().train()
        qconfig_dict = {'': torch.ao.quantization.get_default_qat_qconfig('fbgemm')}
        self._test_extract_weights(
            m, results_len=2, qconfig_dict=qconfig_dict, prepare_fn=prepare_qat_fx)

    @skipIfNoFBGEMM
    def test_extract_weights_conv_fun_ptq(self):
        w1d = torch.randn(1, 1, 1)
        w2d = torch.randn(1, 1, 1, 1)
        w3d = torch.randn(1, 1, 1, 1, 1)
        b1d = torch.randn(1)
        b2d = torch.randn(1)
        b3d = torch.randn(1)
        m = AllConvFunctional(w1d, w2d, w3d, b1d, b2d, b3d).eval()
        self._test_extract_weights(m, results_len=6)

    @skipIfNoFBGEMM
    def test_extract_weights_conv_fun_qat(self):
        w1d = torch.randn(1, 1, 1)
        w2d = torch.randn(1, 1, 1, 1)
        w3d = torch.randn(1, 1, 1, 1, 1)
        b1d = torch.randn(1)
        b2d = torch.randn(1)
        b3d = torch.randn(1)
        m = AllConvFunctional(w1d, w2d, w3d, b1d, b2d, b3d).train()
        qconfig_dict = {'': torch.ao.quantization.get_default_qat_qconfig('fbgemm')}
        self._test_extract_weights(
            m, results_len=6, qconfig_dict=qconfig_dict, prepare_fn=prepare_qat_fx)

    @skipIfNoFBGEMM
    def test_extract_weights_dynamic(self):
        # TODO(future PR): add Linear-ReLU, after #55393 is fixed.
        m = nn.Sequential(nn.Linear(1, 1)).eval()
        qconfig_dict = {
            'object_type': [
                (nn.Linear, default_dynamic_qconfig),
            ],
        }
        self._test_extract_weights(m, results_len=1, qconfig_dict=qconfig_dict)

    @skipIfNoFBGEMM
    def test_extract_weights_fqn(self):
        m = nn.Sequential(
            nn.Sequential(nn.Conv2d(1, 1, 1)),
            nn.Conv2d(1, 1, 1),
        ).eval()
        qconfig_dict = {'': torch.ao.quantization.default_qconfig}
        mp = prepare_fx(m, qconfig_dict)
        mq = convert_fx(copy.deepcopy(mp))
        results = extract_weights('a', mp, 'b', mq)
        fqn_a_0 = results['_0_0']['weight']['a'][0]['fqn']
        fqn_b_0 = results['_0_0']['weight']['b'][0]['fqn']
        self.assertTrue(fqn_a_0 == '0.0' and fqn_a_0 == fqn_b_0)
        fqn_a_1 = results['_1']['weight']['a'][0]['fqn']
        fqn_b_1 = results['_1']['weight']['b'][0]['fqn']
        self.assertTrue(fqn_a_1 == '1' and fqn_a_1 == fqn_b_1)

    def _test_match_activations_mod_impl(self, prepare_fn=prepare_fx):
        m = nn.Sequential(
            torch.ao.quantization.QuantStub(),
            nn.Conv2d(1, 1, 1),
            nn.Conv2d(1, 1, 1),
        ).eval()
        qconfig_dict = None
        if prepare_fn == prepare_qat_fx:
            qconfig_dict = {'': torch.ao.quantization.get_default_qat_qconfig('fbgemm')}
        expected_occurrence = {
            ns.call_module(OutputLogger): 2,
        }
        self._test_match_activations(
            m, (torch.randn(2, 1, 2, 2),),
            prepared_expected_node_occurrence=expected_occurrence,
            results_len=2, qconfig_dict=qconfig_dict, prepare_fn=prepare_fn)

    @skipIfNoFBGEMM
    def test_match_activations_mod_ptq(self):
        self._test_match_activations_mod_impl(prepare_fn=prepare_fx)

    @skipIfNoFBGEMM
    def test_match_activations_mod_qat(self):
        self._test_match_activations_mod_impl(prepare_fn=prepare_qat_fx)

    def _test_match_activations_fun_impl(self, prepare_fn=prepare_fx):
        m = LinearReluLinearFunctional().eval()
        qconfig_dict = None
        if prepare_fn == prepare_qat_fx:
            qconfig_dict = {'': torch.ao.quantization.get_default_qat_qconfig('fbgemm')}
        expected_occurrence = {
            ns.call_module(OutputLogger): 2,
        }
        self._test_match_activations(
            m, (torch.randn(4, 4),),
            prepared_expected_node_occurrence=expected_occurrence,
            results_len=2, prepare_fn=prepare_fn, qconfig_dict=qconfig_dict)

    @skipIfNoFBGEMM
    def test_match_activations_fun_ptq(self):
        self._test_match_activations_fun_impl(prepare_fn=prepare_fx)

    @skipIfNoFBGEMM
    def test_match_activations_fun_qat(self):
        self._test_match_activations_fun_impl(prepare_fn=prepare_qat_fx)

    @skipIfNoFBGEMM
    def test_match_activations_meth_ptq(self):
        """
        Verify that add_loggers works on methods
        """
        class M(nn.Module):
            def forward(self, x):
                x = x.sigmoid()
                return x

        m = M().eval()
        res = self._test_match_activations(
            m, (torch.randn(4, 4),),
            results_len=1)

    @skipIfNoFBGEMM
    def test_match_activations_fqn(self):
        m = nn.Sequential(
            nn.Sequential(nn.Conv2d(1, 1, 1)),
            nn.Conv2d(1, 1, 1),
        ).eval()
        qconfig_dict = {'': torch.ao.quantization.default_qconfig}
        mp = prepare_fx(m, qconfig_dict)
        mq = convert_fx(copy.deepcopy(mp))
        mp_ns, mq_ns = add_loggers('a', mp, 'b', mq, OutputLogger)
        datum = torch.randn(1, 1, 1, 1)
        mp_ns(datum)
        mq_ns(datum)

        results = extract_logger_info(mp_ns, mq_ns, OutputLogger, 'b')
        fqn_a_0 = results['_0_0']['node_output']['a'][0]['fqn']
        fqn_b_0 = results['_0_0']['node_output']['b'][0]['fqn']
        self.assertTrue(fqn_a_0 == '0.0' and fqn_a_0 == fqn_b_0)
        fqn_a_1 = results['_1']['node_output']['a'][0]['fqn']
        fqn_b_1 = results['_1']['node_output']['b'][0]['fqn']
        self.assertTrue(fqn_a_1 == '1' and fqn_a_1 == fqn_b_1)

    def _test_add_shadow_loggers_mod_impl(self, prepare_fn=prepare_fx):
        m = nn.Sequential(
            nn.Conv2d(1, 1, 1),
            nn.Conv2d(1, 1, 1),
        ).eval()
        qconfig_dict = None
        if prepare_fn == prepare_qat_fx:
            qconfig_dict = {'': torch.ao.quantization.get_default_qat_qconfig('fbgemm')}
        res = self._test_match_shadow_activations(
            m, (torch.randn(1, 1, 4, 4),), results_len=2,
            prepare_fn=prepare_fn, qconfig_dict=qconfig_dict)

    @skipIfNoFBGEMM
    @unittest.skip("Broken by https://github.com/pytorch/pytorch/pull/62608, enable after"
                   "dtype inference is supported")
    def test_add_shadow_loggers_mod_ptq(self):
        self._test_add_shadow_loggers_mod_impl(prepare_fn=prepare_fx)

    @skipIfNoFBGEMM
    def test_add_shadow_loggers_mod_qat(self):
        self._test_add_shadow_loggers_mod_impl(prepare_fn=prepare_qat_fx)

    def _test_add_shadow_loggers_fun_impl(self, prepare_fn=prepare_fx):
        m = LinearReluLinearFunctional()
        qconfig_dict = None
        if prepare_fn == prepare_qat_fx:
            qconfig_dict = {'': torch.ao.quantization.get_default_qat_qconfig('fbgemm')}
        res = self._test_match_shadow_activations(
            m, (torch.randn(4, 4),), results_len=2, prepare_fn=prepare_fn,
            qconfig_dict=qconfig_dict)

    @skipIfNoFBGEMM
    def test_add_shadow_loggers_fun_ptq(self):
        self._test_add_shadow_loggers_fun_impl(prepare_fn=prepare_fx)

    @skipIfNoFBGEMM
    def test_add_shadow_loggers_fun_qat(self):
        self._test_add_shadow_loggers_fun_impl(prepare_fn=prepare_qat_fx)

    @skipIfNoFBGEMM
    @unittest.skip("Broken by https://github.com/pytorch/pytorch/pull/62608, enable after"
                   "dtype inference is supported")
    def test_add_shadow_loggers_meth_ptq(self):
        """
        Verify that add_loggers works on methods
        """
        class M(nn.Module):
            def forward(self, x):
                x = x.sigmoid()
                return x

        m = M().eval()
        res = self._test_match_shadow_activations(
            m, (torch.randn(4, 4),),
            results_len=1)

    @skipIfNoFBGEMM
    def test_add_shadow_loggers_multiple_dtype_casts(self):
        """
        Verifies that for nodes where the first input arg is a list,
        such as `cat`, we insert an individual dtype cast for each
        arg of the list.
        """
        class M(nn.Module):
            def __init__(self):
                super().__init__()

            def forward(self, x):
                x = torch.cat([x, x, x], dim=0)
                return x

        m = M().eval()
        expected_occurrence = {
            # 3 dequantize function calls from the 3 dtype casts for [x, x, x]
            ns.call_module(torch.nn.Identity): 3,
            # 1 dequantize method call for module output
            ns.call_method("dequantize"): 1,
        }
        self._test_match_shadow_activations(
            m, (torch.randn(4, 4),),
            prepared_expected_node_occurrence=expected_occurrence,
            results_len=1, compare_fp32_vs_fp32_prepared=False)

    @skipIfNoFBGEMM
    def test_shadow_activations_fqn(self):
        m = nn.Sequential(
            nn.Sequential(nn.Conv2d(1, 1, 1)),
            nn.Conv2d(1, 1, 1),
        ).eval()
        qconfig_dict = {'': torch.ao.quantization.default_qconfig}
        mp = prepare_fx(m, qconfig_dict)
        mq = convert_fx(copy.deepcopy(mp))
        mp_shadows_mq = add_shadow_loggers('a', mp, 'b', mq, OutputLogger)
        datum = torch.randn(1, 1, 1, 1)
        mp_shadows_mq(datum)

        results = extract_shadow_logger_info(mp_shadows_mq, OutputLogger, 'b')
        fqn_a_0 = results['_0_0']['node_output']['a'][0]['fqn']
        fqn_b_0 = results['_0_0']['node_output']['b'][0]['fqn']
        self.assertTrue(fqn_a_0 == '0.0' and fqn_a_0 == fqn_b_0)
        fqn_a_1 = results['_1']['node_output']['a'][0]['fqn']
        fqn_b_1 = results['_1']['node_output']['b'][0]['fqn']
        self.assertTrue(fqn_a_1 == '1' and fqn_a_1 == fqn_b_1)

    @skipIfNoFBGEMM
    def test_logging_inputs(self):
        """
        Verifies that logging inputs works correctly
        """
        class M(nn.Module):
            def __init__(self):
                super().__init__()
                self.conv = nn.Conv2d(1, 1, 1)

            def forward(self, x):
                x = self.conv(x)
                x = torch.cat([x, x], dim=0)
                return x

        m = M().eval()
        self._test_match_shadow_activations(
            m, (torch.randn(1, 1, 4, 4),),
            results_len=2,
            should_log_inputs=True)

    @skipIfNoFBGEMM
    def test_ops_with_same_fp32_and_int8_signature(self):
        """
        Verifies that we can match pairs of ops which have the same aten
        signature for fp32 and int8 tensors.
        """
        class M(nn.Module):
            def __init__(self):
                super().__init__()
                self.max_pool_2d = nn.MaxPool2d(2)

            def forward(self, x):
                x = self.max_pool_2d(x)
                x = F.relu(x)
                return x

        m = M().eval()
        self._test_match_activations(
            m, (torch.randn(1, 1, 2, 2),),
            results_len=2)

    @skipIfNoFBGEMM
    def test_add_mul_inputs_activations(self):
        m = AddMulFunctional().eval()
        res = self._test_match_activations(
            m, (torch.randn(2, 2), torch.randn(2, 2)),
            results_len=6, should_log_inputs=True)

    @skipIfNoFBGEMM
    def test_linear_fp16_weights(self):
        qconfig_dict = {'': torch.ao.quantization.float16_static_qconfig}
        m = LinearReluFunctional().eval()
        self._test_extract_weights(m, results_len=1, qconfig_dict=qconfig_dict)

    @skipIfNoFBGEMM
    def test_linear_fp16_activations(self):
        for should_log_inputs in (True, False):
            qconfig_dict = {'': torch.ao.quantization.float16_static_qconfig}
            m = LinearReluFunctional().eval()
            num_loggers = 2 if should_log_inputs else 1
            expected_occurrence = {
                ns.call_module(OutputLogger): num_loggers,
            }
            res = self._test_match_activations(
                m, (torch.randn(4, 4),),
                prepared_expected_node_occurrence=expected_occurrence,
                results_len=1,
                qconfig_dict=qconfig_dict,
                should_log_inputs=should_log_inputs)

    @skipIfNoFBGEMM
    def test_linear_fp16_shadow_activations(self):
        for should_log_inputs in (True, False):
            qconfig_dict = {'': torch.ao.quantization.float16_static_qconfig}
            m = LinearReluFunctional().eval()
            num_loggers = 4 if should_log_inputs else 2
            expected_occurrence = {
                ns.call_module(OutputLogger): num_loggers,
            }
            res2 = self._test_match_shadow_activations(
                m, (torch.randn(4, 4),),
                prepared_expected_node_occurrence=expected_occurrence,
                results_len=1,
                qconfig_dict=qconfig_dict,
                should_log_inputs=should_log_inputs)

    @skipIfNoFBGEMM
    def test_linear_fp16_vs_linear_fp16_shadow_activations(self):
        m = LinearFunctional().eval()
        qconfig_dict = {'': torch.ao.quantization.float16_static_qconfig}
        mp = prepare_fx(m, qconfig_dict)
        mq1 = convert_fx(copy.deepcopy(mp))
        mq2 = convert_fx(copy.deepcopy(mp))
        mq1_shadows_mq2 = _add_shadow_loggers_impl(
            'a', mq1, 'b', mq2, OutputLogger, should_log_inputs=False)
        mq1_shadows_mq2(torch.randn(4, 4))
        act_compare_dict = extract_shadow_logger_info(
            mq1_shadows_mq2, OutputLogger, 'b')
        self.assertTrue(len(act_compare_dict) == 1)
        self.assert_ns_compare_dict_valid(act_compare_dict)


    @skipIfNoFBGEMM
    @unittest.skip("TODO: broken by https://github.com/pytorch/pytorch/pull/61687, will enable later")
    def test_op_with_either_fp32_or_int8_input(self):
        """
        Verify that shadowing works with ops which accept either fp32 or
        int8 inputs.
        """
        class M(nn.Module):
            def __init__(self):
                super().__init__()
                self.relu = nn.ReLU()

            def forward(self, x):
                x = self.relu(x)
                x = F.relu(x)
                return x

        m = M()
        res = self._test_match_shadow_activations(
            m, (torch.randn(4, 4),),
            results_len=2)

    def _test_int8_shadows_int8_impl(self, m):
        """
        Verify that shadowing works where both modules are int8
        """
        qconfig_dict = {'': torch.ao.quantization.default_qconfig}
        mp = prepare_fx(m, qconfig_dict)
        mp(torch.randn(4, 1, 4, 4))
        mq1 = convert_fx(copy.deepcopy(mp))
        mq2 = convert_fx(mp)
        mq1_shadows_mq2 = add_shadow_loggers('a', mq1, 'b', mq2, OutputLogger)
        mq1_shadows_mq2(torch.randn(4, 1, 4, 4))
        act_compare_dict = extract_shadow_logger_info(
            mq1_shadows_mq2, OutputLogger, 'b')
        self.assertTrue(len(act_compare_dict) == 1)
        self.assert_ns_compare_dict_valid(act_compare_dict)

    @skipIfNoFBGEMM
    def test_int8_shadows_int8_mod(self):
        m = nn.Sequential(nn.Conv2d(1, 1, 1)).eval()
        self._test_int8_shadows_int8_impl(m)

    @skipIfNoFBGEMM
    def test_int8_shadows_int8_fun(self):
        m = LinearFunctional().eval()
        self._test_int8_shadows_int8_impl(m)

    @skipIfNoFBGEMM
    def test_user_module_scriptable(self):
        # Logging of the output of this class is not supported, because it is
        # neither a tensor or an RNN return type.
        class M1(nn.Module):
            def forward(self, x):
                x1 = x * 2
                x2 = x * 4
                return (x1, x2)

        class M2(nn.Module):
            def __init__(self):
                super().__init__()
                self.m1 = M1()

            def forward(self, x):
                x1, x2 = self.m1(x)
                return x1, x2

        m = M2().eval()
        qconfig_dict = {'': torch.ao.quantization.default_qconfig}
        prepare_custom_config_dict = {
            'non_traceable_module_class': [M1],
        }
        mp1 = prepare_fx(m, qconfig_dict, prepare_custom_config_dict)
        mp2 = copy.deepcopy(mp1)
        unmatchable_types_map = get_unmatchable_types_map()
        unmatchable_types_map['mods_unmatchable'].add(M1)
        mp1_ns, mp2_ns = _add_loggers_impl(
            'a', mp1, 'b', mp2, OutputLogger, should_log_inputs=False,
            unmatchable_types_map=unmatchable_types_map)

        # Scripting a model with loggers should succeed. If it fails because of
        # incorrect dtypes, we can blocklist the associated types from being instrumented.
        mp1_ns_scripted = torch.jit.script(mp1_ns)
        mp2_ns_scripted = torch.jit.script(mp2_ns)

    @skipIfNoFBGEMM
    def test_user_module(self):
        """
        For user defined modules,
        1. weight extraction should not crash
        2. unshadowed activations should only have loggers for known types
        3. shadowed activations should only have loggers for known types with
             known dtypes
        """
        class UserModule(nn.Module):
            def forward(self, x):
                return x

        class M(nn.Module):
            def __init__(self):
                super().__init__()
                self.linear = nn.Linear(1, 1)
                self.user_module = UserModule()

            def forward(self, x):
                x = self.linear(x)
                x = self.user_module(x)
                return x

        m = M().eval()

        # quantize without tracing through UserModule
        qconfig_dict = {'': torch.ao.quantization.default_qconfig}
        prepare_custom_config_dict = {'non_traceable_module_name': ['user_module']}
        mp = prepare_fx(m, qconfig_dict, prepare_custom_config_dict)
        mp(torch.randn(1, 1, 1))
        mq = convert_fx(copy.deepcopy(mp))

        # weight extraction should not crash
        weights = _extract_weights_impl('fp32_prepared', mp, 'int8', mq)

        # unshadowed activations should have loggers

        # add loggers, without retracing
        # note: converting again because we cannot copy a quantized linear
        mp_ns, mq_ns = _add_loggers_impl(
            'fp32_prepared', copy.deepcopy(mp), 'int8',
            convert_fx(copy.deepcopy(mp)), OutputLogger,
            should_log_inputs=True)
        # both fp32 and int8 models should have 2 loggers each, 2 for I/O
        # of linear, and 0 for I/O of user_module
        unshadowed_expected_occurrence = {
            ns.call_module(OutputLogger): 2,
        }
        self.checkGraphModuleNodes(
            mp_ns, expected_node_occurrence=unshadowed_expected_occurrence)
        self.checkGraphModuleNodes(
            mq_ns, expected_node_occurrence=unshadowed_expected_occurrence)

        # shadowed activations should only have loggers for nodes where
        # the types are known and we can do a dtype cast

        # add shadow loggers, without retracing
        mp_shadows_mq_ns = _add_shadow_loggers_impl(
            'fp32_prepared', mp, 'int8', mq, OutputLogger,
            should_log_inputs=True)
        # 4 loggers for I/O of linear, 0 loggers for I/O of user_module
        shadowed_expected_occurrence = {
            ns.call_module(OutputLogger): 4,
        }
        self.checkGraphModuleNodes(
            mp_shadows_mq_ns, expected_node_occurrence=shadowed_expected_occurrence)

    def test_op_io_dtype_coverage(self):
        """
        Tests that all the ops quantization cares about have input and output
        dtypes defined.
        """
        base_name_to_sets_of_related_ops = get_base_name_to_sets_of_related_ops()
        type_a_related_to_b = \
            get_type_a_related_to_b(base_name_to_sets_of_related_ops)

        # TODO(future PR): clean this up
        node_type_to_io_type_map = get_node_type_to_io_type_map()
        FUNS_IO_TYPE_FP32 = node_type_to_io_type_map['funs_io_type_fp32']
        FUNS_IO_TYPE_INT8 = node_type_to_io_type_map['funs_io_type_int8']
        FUNS_IO_TYPE_FP32_OR_INT8 = node_type_to_io_type_map['funs_io_type_fp32_or_int8']
        MODS_IO_TYPE_FP32 = node_type_to_io_type_map['mods_io_type_fp32']
        MODS_IO_TYPE_INT8 = node_type_to_io_type_map['mods_io_type_int8']
        MODS_IO_TYPE_FP32_OR_INT8 = node_type_to_io_type_map['mods_io_type_fp32_or_int8']
        METHS_IO_TYPE_FP32_OR_INT8 = node_type_to_io_type_map['meths_io_type_fp32_or_int8']

        unmatchable_types_map = get_unmatchable_types_map()
        FUNS_UNMATCHABLE = unmatchable_types_map['funs_unmatchable']
        MODS_UNMATCHABLE = unmatchable_types_map['mods_unmatchable']
        METHS_UNMATCHABLE = unmatchable_types_map['meths_unmatchable']

        # 1. check static quant module mappings
        static_quant_mod_mappings = get_default_static_quant_module_mappings()
        for fp32_type, int8_type in static_quant_mod_mappings.items():
            types_to_skip = (
                torch.ao.quantization.QuantStub,
                torch.ao.quantization.DeQuantStub,
                nnq.FloatFunctional,
                # TODO(future PR): look into whether shadowing embeddings
                # makes sense
                nn.Embedding,
                nn.EmbeddingBag,
            )
            if fp32_type in types_to_skip:
                continue
            self.assertTrue(
                fp32_type in MODS_IO_TYPE_FP32,
                f"missing IO type handling for f{fp32_type}")
            self.assertTrue(
                int8_type in MODS_IO_TYPE_INT8,
                f"missing IO type handling for f{int8_type}")

        # 2. check static quant op mappings
        static_quant_fun_mappings = get_default_float_to_quantized_operator_mappings()
        for fp32_type, int8_type in static_quant_fun_mappings.items():
            self.assertTrue(
                fp32_type in FUNS_IO_TYPE_FP32,
                f"missing IO type handling for f{fp32_type}")
            self.assertTrue(
                int8_type in FUNS_IO_TYPE_INT8,
                f"missing IO type handling for f{int8_type}")

        # 3. check dynamic quant mappings
        dynamic_quant_mappings = get_default_dynamic_quant_module_mappings()
        for fp32_type1, fp32_type2 in dynamic_quant_mappings.items():
            # TODO(future PR): verify correct I/O for these and remove from
            # this list.
            types_to_skip = (
                nn.GRUCell,
                nn.GRU,
                nn.LSTMCell,
                nn.RNNCell,
                # TODO(future PR): look into whether shadowing embeddings
                # makes sense
                nn.Embedding,
                nn.EmbeddingBag,
            )
            if fp32_type1 in types_to_skip:
                continue
            self.assertTrue(
                fp32_type1 in MODS_IO_TYPE_FP32,
                f"missing IO type handling for f{fp32_type1}")
            self.assertTrue(
                fp32_type2 in MODS_IO_TYPE_FP32,
                f"missing IO type handling for f{fp32_type2}")

        # 4. go through the ops mapped to each QuantizeHandler type, and verify
        # correctness.
        default_quant_patterns = get_default_quant_patterns()
        for pattern, qhandler_cls in default_quant_patterns.items():
            base_op = None
            if isinstance(pattern, tuple):
                base_op = pattern[-1]
            elif isinstance(pattern, str):
                base_op = pattern
            else:
                base_op = pattern

            if (
                qhandler_cls in (
                    qp.BinaryOpQuantizeHandler,
                    qp.RNNDynamicQuantizeHandler,
                )
            ):
                # TODO(future PR): implement shadowing for binary ops
                # TODO(future PR): implement shadowing for RNN ops
                continue
            elif qhandler_cls == qp.CatQuantizeHandler:
                self.assertTrue(
                    base_op in FUNS_IO_TYPE_FP32_OR_INT8,
                    f"missing IO type handling for {base_op}")
            elif (
                qhandler_cls in (
                    qp.ConvReluQuantizeHandler,
                    qp.LinearReLUQuantizeHandler,
                    qp.BatchNormQuantizeHandler,
                    qp.DefaultNodeQuantizeHandler,
                )
            ):
                self.assertTrue(
                    (base_op in FUNS_IO_TYPE_FP32) or (base_op in MODS_IO_TYPE_FP32),
                    f"missing IO type handling for {base_op}")
            elif (
                qhandler_cls in (
                    qp.FixedQParamsOpQuantizeHandler,
                    qp.CopyNodeQuantizeHandler,
                    qp.GeneralTensorShapeOpQuantizeHandler,
                )
            ):
                if (
                    base_op in FUNS_UNMATCHABLE or
                    base_op in MODS_UNMATCHABLE or
                    base_op in METHS_UNMATCHABLE
                ):
                    continue

                self.assertTrue(
                    (base_op in FUNS_IO_TYPE_FP32_OR_INT8) or
                    (base_op in MODS_IO_TYPE_FP32_OR_INT8) or
                    (base_op in METHS_IO_TYPE_FP32_OR_INT8),
                    f"missing IO type handling for {base_op}")
            elif qhandler_cls == qp.EmbeddingQuantizeHandler:
                # embedding shadowing is not implemented, for now
                continue
            else:
                raise AssertionError(
                    f"handing for {qhandler_cls} not implemented")

    @skipIfNoFBGEMM
    def test_user_defined_function(self):
        """
        Verify that NS APIs work on user defined functions
        """
        class M1(nn.Module):
            def __init__(self):
                super().__init__()
                self.w1 = nn.Parameter(torch.empty(1, 1))
                self.b1 = nn.Parameter(torch.zeros(1))
                torch.nn.init.kaiming_uniform_(self.w1, a=math.sqrt(5))

            def forward(self, x):
                x = F.hardswish(x)
                x = x.sigmoid()
                x = F.linear(x, self.w1, self.b1)
                return x

        class M2(nn.Module):
            def __init__(self):
                super().__init__()
                self.w1 = nn.Parameter(torch.empty(1, 1))
                self.b1 = nn.Parameter(torch.zeros(1))
                torch.nn.init.kaiming_uniform_(self.w1, a=math.sqrt(5))

            def forward(self, x):
                x = _wrapped_hardswish(x)
                x = _wrapped_sigmoid(x)
                x = _wrapped_linear(x, self.w1, self.b1)
                return x

        qconfig_dict = {'': torch.ao.quantization.default_qconfig}
        m1 = prepare_fx(M1().eval(), qconfig_dict)
        m2 = prepare_fx(M2().eval(), qconfig_dict)
        data = torch.randn(1, 1)

        base_name_to_sets_of_related_ops = get_base_name_to_sets_of_related_ops()
        add_op_to_sets_of_related_ops(
            base_name_to_sets_of_related_ops, _wrapped_hardswish, F.hardswish)
        add_op_to_sets_of_related_ops(
            base_name_to_sets_of_related_ops, _wrapped_sigmoid, F.sigmoid)
        add_op_to_sets_of_related_ops(
            base_name_to_sets_of_related_ops, _wrapped_linear, F.linear)

        op_to_type_to_weight_extraction_fn = \
            get_op_to_type_to_weight_extraction_fn()
        op_to_type_to_weight_extraction_fn['call_function'][_wrapped_linear] = \
            torch.ao.ns.fx.weight_utils.get_linear_fun_weight

        # test compare weights
        results = extract_weights(
            'a', m1, 'b', m2,
            base_name_to_sets_of_related_ops=base_name_to_sets_of_related_ops,
            op_to_type_to_weight_extraction_fn=op_to_type_to_weight_extraction_fn)
        self.assertTrue(len(results) == 1)
        self.assertTrue(len(results['_wrapped_linear']['weight']) == 2)

        # test unshadowed activations

        m1_ns, m2_ns = _add_loggers_impl(
            'a', copy.deepcopy(m1), 'b', copy.deepcopy(m2), OutputLogger,
            should_log_inputs=False,
            base_name_to_sets_of_related_ops=base_name_to_sets_of_related_ops)

        # calibrate
        m1_ns(data)
        m2_ns(data)

        # check activation result correctness
        act_compare_dict = extract_logger_info(m1_ns, m2_ns, OutputLogger, 'b')
        self.assertTrue(len(act_compare_dict) == 3)
        self.assert_ns_compare_dict_valid(act_compare_dict)

        # test shadowed activations

        node_type_to_io_type_map = get_node_type_to_io_type_map()
        node_type_to_io_type_map['funs_io_type_fp32'].add(_wrapped_hardswish)
        node_type_to_io_type_map['funs_io_type_fp32'].add(_wrapped_sigmoid)

        m2_shadows_m1_ns = _add_shadow_loggers_impl(
            'a', m2, 'b', m1, OutputLogger,
            should_log_inputs=False,
            base_name_to_sets_of_related_ops=base_name_to_sets_of_related_ops,
            node_type_to_io_type_map=node_type_to_io_type_map)

        # calibrate
        m2_shadows_m1_ns(data)

        # check activation result correctness
        act_compare_dict = extract_shadow_logger_info(
            m2_shadows_m1_ns, OutputLogger, 'b')
        self.assertTrue(len(act_compare_dict) == 2)
        self.assert_ns_compare_dict_valid(act_compare_dict)

    @skipIfNoFBGEMM
    @unittest.skip("Broken by https://github.com/pytorch/pytorch/pull/62608, enable after"
                   "dtype inference is supported")
    def test_layer_names(self):
        m = nn.Sequential(
            nn.Conv2d(1, 1, 1),
            nn.Conv2d(1, 1, 1),
            nn.Sigmoid(),
        ).eval()
        qconfig_dict = {'': torch.ao.quantization.default_qconfig}
        mp = torch.ao.quantization.quantize_fx.prepare_fx(m, qconfig_dict)
        mq = torch.ao.quantization.quantize_fx.convert_fx(copy.deepcopy(mp))

        # extract weights
        results = extract_weights('fp32', mp, 'int8', mq)
        mq_node_names = [node.name for node in mq.graph.nodes]
        for layer_name in results.keys():
            self.assertTrue(layer_name in mq_node_names)

        # match activations
        mq = torch.ao.quantization.quantize_fx.convert_fx(copy.deepcopy(mp))
        mp_ns, mq_ns = add_loggers(
            'fp32', copy.deepcopy(mp), 'int8', mq, OutputLogger)
        data = torch.randn(1, 1, 1, 1)
        mp_ns(data)
        mq_ns(data)
        results = extract_logger_info(mp_ns, mq_ns, OutputLogger, 'int8')
        mq_node_names = [node.name for node in mq_ns.graph.nodes]
        for layer_name in results.keys():
            self.assertTrue(layer_name in mq_node_names)

        # match shadow activations
        mq = torch.ao.quantization.quantize_fx.convert_fx(copy.deepcopy(mp))
        mp_shadows_mq = add_shadow_loggers(
            'fp32', mp, 'int8', mq, OutputLogger)
        mp_shadows_mq(data)
        results = extract_shadow_logger_info(
            mp_shadows_mq, OutputLogger, 'int8')
        mq_node_names = [node.name for node in mp_shadows_mq.graph.nodes]
        for layer_name in results.keys():
            self.assertTrue(layer_name in mq_node_names)

    @skipIfNoFBGEMM
    def test_extend_logger_results_with_comparison(self):
        m = nn.Sequential(nn.Conv2d(1, 1, 1), nn.Conv2d(1, 1, 1)).eval()
        qconfig_dict = {'': torch.ao.quantization.default_qconfig}
        mp = torch.ao.quantization.quantize_fx.prepare_fx(m, qconfig_dict)
        mq = torch.ao.quantization.quantize_fx.convert_fx(copy.deepcopy(mp))

        # extract weights
        results = extract_weights('fp32', mp, 'int8', mq)
        extend_logger_results_with_comparison(
            results, 'fp32', 'int8', compute_sqnr, 'sqnr_int8_vs_fp32')
        extend_logger_results_with_comparison(
            results, 'fp32', 'int8', compute_normalized_l2_error, 'l2_error_int8_vs_fp32')
        extend_logger_results_with_comparison(
            results, 'fp32', 'int8', compute_cosine_similarity,
            'cosine_similarity_int8_vs_fp32')

        for layer_name, layer_results in results.items():
            assert 'sqnr_int8_vs_fp32' in \
                layer_results['weight']['int8'][0].keys()
            assert 'l2_error_int8_vs_fp32' in \
                layer_results['weight']['int8'][0].keys()
            assert 'cosine_similarity_int8_vs_fp32' in \
                layer_results['weight']['int8'][0].keys()

    @skipIfNoFBGEMM
    def test_int8_shadows_fp32_simple(self):
        m = nn.Sequential(nn.Conv2d(1, 1, 1), nn.Conv2d(1, 1, 1), nn.ReLU()).eval()
        qconfig_dict = {'': torch.ao.quantization.default_qconfig}
        mp = torch.ao.quantization.quantize_fx.prepare_fx(m, qconfig_dict)
        mp(torch.randn(1, 1, 1, 1))
        mq = torch.ao.quantization.quantize_fx.convert_fx(copy.deepcopy(mp))
        mq_ref = torch.ao.quantization.quantize_fx.convert_fx(copy.deepcopy(mp))
        mp_shadows_mq = add_shadow_loggers(
            'int8', mq, 'fp32', mp, OutputLogger)

        # verify that scale and zp were extracted correctly

        # for the first op, the scale+zp live as attributes on the module
        scale_0 = mp_shadows_mq._0_input_scale_0
        scale_0_ref = getattr(mq_ref, '0_input_scale_0')
        self.assertEqual(scale_0, scale_0_ref)
        zp_0 = mp_shadows_mq._0_input_zero_point_0
        zp_0_ref = getattr(mq_ref, '0_input_zero_point_0')
        self.assertEqual(zp_0, zp_0_ref)

        # for the second op, the scale and zp of input to second op
        # must equal to scale and zp of output of first op
        scale_1 = mp_shadows_mq._1_input_scale_0
        scale_1_ref = getattr(mq_ref, '0').scale
        self.assertEqual(scale_1, scale_1_ref)
        zp_1 = mp_shadows_mq._1_input_zero_point_0
        zp_1_ref = getattr(mq_ref, '0').zero_point
        self.assertEqual(zp_1, zp_1_ref)

        # verify running data works
        mp_shadows_mq(torch.randn(1, 1, 1, 1))
        act_compare_dict = extract_shadow_logger_info(
            mp_shadows_mq, OutputLogger, 'fp32')
        self.assertTrue(len(act_compare_dict) == 2)
        self.assert_ns_compare_dict_valid(act_compare_dict)

    @skipIfNoFBGEMM
    def test_int8_shadows_fp32_coverage(self):
        class M(torch.nn.Module):
            def __init__(self):
                super().__init__()
                self.adaptive_avg_pool = nn.AdaptiveAvgPool2d(1)
                self.conv = nn.Conv2d(1, 1, 1)

            def forward(self, x):
                x = self.adaptive_avg_pool(x)
                # input qparams of conv will be input qparams of adaptive_avg_pool
                x = self.conv(x)
                x = torch.mul(x, x)
                x = self.conv(x)
                x = torch.add(x, x)
                x = F.relu(x)
                x = self.conv(x)
                return x

        m = M().eval()
        qconfig_dict = {'': torch.ao.quantization.default_qconfig}
        mp = torch.ao.quantization.quantize_fx.prepare_fx(m, qconfig_dict)
        mp(torch.randn(1, 1, 1, 1))
        mq = torch.ao.quantization.quantize_fx.convert_fx(copy.deepcopy(mp))
        mq_ref = torch.ao.quantization.quantize_fx.convert_fx(copy.deepcopy(mp))
        mp_shadows_mq = add_shadow_loggers(
            'int8', mq, 'fp32', mp, OutputLogger)
        mp_shadows_mq(torch.randn(1, 1, 1, 1))
        act_compare_dict = extract_shadow_logger_info(
            mp_shadows_mq, OutputLogger, 'fp32')
        self.assertTrue(len(act_compare_dict) == 4)
        self.assert_ns_compare_dict_valid(act_compare_dict)

    @skipIfNoFBGEMM
    def test_loggers_preserve_qat_numerics(self):
        m = nn.Sequential(nn.Conv2d(1, 1, 1), nn.Conv2d(1, 1, 1))
        qconfig_dict = {'': torch.ao.quantization.get_default_qat_qconfig('fbgemm')}
        mp = prepare_qat_fx(m, qconfig_dict)
        mp(torch.randn(1, 1, 1, 1))
        mc = convert_fx(copy.deepcopy(mp))
        mp.apply(torch.ao.quantization.disable_observer)

        datum = torch.randn(1, 1, 1, 1)
        ref_fp32 = mp(datum)
        ref_int8 = mc(datum)

        mp_ns, mc_ns = add_loggers('fp32', mp, 'int8', mc, OutputLogger)
        ref_fp32_ns = mp_ns(datum)
        ref_int8_ns = mc_ns(datum)
        self.assertEqual(ref_fp32, ref_fp32_ns)
        self.assertEqual(ref_int8, ref_int8_ns)

    @skipIfNoFBGEMM
    def test_shadow_loggers_preserve_qat_numerics(self):
        m = nn.Sequential(nn.Conv2d(1, 1, 1), nn.Conv2d(1, 1, 1))
        qconfig_dict = {'': torch.ao.quantization.get_default_qat_qconfig('fbgemm')}
        mp = prepare_qat_fx(m, qconfig_dict)
        mp(torch.randn(1, 1, 1, 1))
        mc = convert_fx(copy.deepcopy(mp))
        mp.apply(torch.ao.quantization.disable_observer)

        datum = torch.randn(1, 1, 1, 1)
        ref_fp32 = mp(datum)
        ref_int8 = mc(datum)

        mc_shadows_mp = add_shadow_loggers('int8', mc, 'fp32', mp, OutputLogger)
        ref_shadow = mc_shadows_mp(datum)
        self.assertEqual(ref_fp32, ref_shadow)

    @unittest.skipIf(not TEST_CUDA, "CUDA unavailable")
    def test_extract_weights_cuda(self):
        # Note: this is not using quantization because quantized kernels do not
        # work on cuda yet.
        m1 = nn.Sequential(nn.Conv2d(1, 1, 1)).cuda()
        m2 = nn.Sequential(nn.Conv2d(1, 1, 1)).cuda()
        results = extract_weights('a', m1, 'b', m2)
        extend_logger_results_with_comparison(
            results, 'a', 'b', compute_sqnr, 'sqnr')
        self.assert_ns_compare_dict_valid(results)

    @unittest.skipIf(not TEST_CUDA, "CUDA unavailable")
    def test_add_loggers_cuda(self):
        # Note: this is not using quantization because quantized kernels do not
        # work on cuda yet.
        m1 = nn.Sequential(nn.Conv2d(1, 1, 1)).cuda()
        m2 = nn.Sequential(nn.Conv2d(1, 1, 1)).cuda()
        m1_ns, m2_ns = add_loggers('a', m1, 'b', m2, OutputLogger)
        datum = torch.randn(1, 1, 1, 1)
        datum = datum.cuda()

        m1_ns(datum)
        m2_ns(datum)

        act_compare_dict = extract_logger_info(m1_ns, m2_ns, OutputLogger, 'b')
        extend_logger_results_with_comparison(
            act_compare_dict, 'a', 'b', compute_sqnr, 'sqnr')

    @unittest.skipIf(not TEST_CUDA, "CUDA unavailable")
    def test_add_shadow_loggers_cuda(self):
        # Note: this is not using quantization because quantized kernels do not
        # work on cuda yet.
        m1 = nn.Sequential(nn.Conv2d(1, 1, 1)).cuda()
        m2 = nn.Sequential(nn.Conv2d(1, 1, 1)).cuda()
        m1_shadows_m2 = add_shadow_loggers('a', m1, 'b', m2, OutputLogger)
        datum = torch.randn(1, 1, 1, 1)
        datum = datum.cuda()

        m1_shadows_m2(datum)

        act_compare_dict = extract_shadow_logger_info(m1_shadows_m2, OutputLogger, 'b')
        extend_logger_results_with_comparison(
            act_compare_dict, 'a', 'b', compute_sqnr, 'sqnr')


class TestFXNumericSuiteCoreAPIsModels(FXNumericSuiteQuantizationTestCase):
    """
    Tests numeric suite core APIs on non-toy models.
    """

    @skipIfNoFBGEMM
    def test_compare_weights_conv(self):
        test_cases = (
            (ConvModel(),),
            (ConvBnModel(),),
            (ConvBnReLUModel(),),
        )
        for m, in test_cases:
            m.eval()
            self._test_extract_weights(m, results_len=1)

    @skipIfNoFBGEMM
    def test_compare_weights_linear(self):
        test_cases = (
            (SingleLayerLinearModel(), None),
            (
                SingleLayerLinearDynamicModel(),
                {"object_type": [(nn.Linear, default_dynamic_qconfig)]},
            ),
        )
        for m, qconfig_dict in test_cases:
            m.eval()
            res = self._test_extract_weights(
                m, results_len=1, qconfig_dict=qconfig_dict)

    @skipIfNoFBGEMM
    def test_compare_weights_lstm_dynamic(self):
        qconfig_dict = {"object_type": [(nn.LSTM, default_dynamic_qconfig)]}
        m = LSTMwithHiddenDynamicModel().eval()
        res = self._test_extract_weights(
            m, results_len=1, qconfig_dict=qconfig_dict)

    @skipIfNoFBGEMM
    def test_compare_activations_conv(self):
        test_cases = (
            (ConvModel(),),
            (ConvBnModel(),),
            (ConvBnReLUModel(),),
        )
        for m, in test_cases:
            m.eval()
            res = self._test_match_activations(
                m, (torch.randn(1, 3, 4, 4),), results_len=1)

    @skipIfNoFBGEMM
    def test_compare_activations_linear(self):
        test_cases = (
            (SingleLayerLinearModel(), None),
            (
                SingleLayerLinearDynamicModel(),
                {"object_type": [(nn.Linear, default_dynamic_qconfig)]},
            ),
        )
        for m, qconfig_dict in test_cases:
            m.eval()
            res = self._test_match_activations(
                m, (torch.randn(5, 5),), results_len=1, qconfig_dict=qconfig_dict)

    @skipIfNoFBGEMM
    def test_compare_activations_lstm_dynamic(self):
        qconfig_dict = {"object_type": [(nn.LSTM, default_dynamic_qconfig)]}
        m = LSTMwithHiddenDynamicModel().eval()
        lstm_input = torch.rand((1, 1, 2))
        lstm_hidden = (torch.rand(1, 1, 2), torch.rand(1, 1, 2))
        # TODO(future PR): enable scripting (quant prepared LSTM not scriptable)
        res = self._test_match_activations(
            m, (lstm_input, lstm_hidden), results_len=1, qconfig_dict=qconfig_dict,
            skip_scripting=True)

    @skipIfNoFBGEMM
    def test_compare_shadow_activations_conv(self):
        test_cases = (
            (ConvModel(),),
            (ConvBnModel(),),
            (ConvBnReLUModel(),),
        )
        for m, in test_cases:
            m.eval()
            res = self._test_match_shadow_activations(
                m, (torch.randn(1, 3, 4, 4),), results_len=1)

    @skipIfNoFBGEMM
    def test_compare_shadow_activations_linear(self):
        test_cases = (
            (SingleLayerLinearModel(), None),
            (
                SingleLayerLinearDynamicModel(),
                {"object_type": [(nn.Linear, default_dynamic_qconfig)]},
            ),
        )
        for m, qconfig_dict in test_cases:
            m.eval()
            res = self._test_match_shadow_activations(
                m, (torch.randn(5, 5),), results_len=1, qconfig_dict=qconfig_dict)

    @skipIfNoFBGEMM
    def test_compare_shadow_activations_lstm_dynamic(self):
        qconfig_dict = {"object_type": [(nn.LSTM, default_dynamic_qconfig)]}
        m = LSTMwithHiddenDynamicModel().eval()
        lstm_input = torch.rand((1, 1, 2))
        lstm_hidden = (torch.rand(1, 1, 2), torch.rand(1, 1, 2))
        # TODO(future PR): enable scripting (quant prepared LSTM not scriptable)
        res = self._test_match_shadow_activations(
            m, (lstm_input, lstm_hidden), results_len=1, qconfig_dict=qconfig_dict,
            skip_scripting=True)

    @skipIfNoFBGEMM
    def test_sparsenn_compare_activations(self):
        for should_log_inputs in (True, False):
            sparse_nn = SparseNNModel().eval()
            idx = torch.LongTensor([1, 2, 4, 5, 4, 3, 2, 9])
            offsets = torch.LongTensor([0, 4])
            x = torch.randn(2, 4)
            self._test_match_activations(
                sparse_nn, (idx, offsets, x),
                results_len=5,
                should_log_inputs=should_log_inputs)

    @skipIfNoFBGEMM
    def test_sparsenn_shadow(self):
        for should_log_inputs in (True, False):
            sparse_nn = SparseNNModel().eval()
            idx = torch.LongTensor([1, 2, 4, 5, 4, 3, 2, 9])
            offsets = torch.LongTensor([0, 4])
            x = torch.randn(2, 4)
            self._test_match_shadow_activations(
                sparse_nn, (idx, offsets, x),
                results_len=4,
                should_log_inputs=should_log_inputs)

    @skip_if_no_torchvision
    @skipIfNoFBGEMM
    @unittest.skip("TODO: broken by https://github.com/pytorch/pytorch/pull/61687, will enable later")
    def test_resnet18(self):
        import torchvision
<<<<<<< HEAD
        m = torchvision.models.quantization.resnet18(pretrained=True, quantize=False).eval()
=======
        m = torchvision.models.quantization.resnet18(pretrained=False, quantize=False).eval()
>>>>>>> 632719c2
        qconfig_dict = {'': torch.ao.quantization.default_qconfig}
        self._test_match_shadow_activations(
            m, (torch.randn(1, 3, 224, 224),),
            qconfig_dict=qconfig_dict,
            should_log_inputs=False)

    @skip_if_no_torchvision
    @skipIfNoFBGEMM
    @unittest.skip("TODO: broken by https://github.com/pytorch/pytorch/pull/61687, will enable later")
    def test_mobilenet_v2(self):
        import torchvision
<<<<<<< HEAD
        m = torchvision.models.quantization.mobilenet_v2(pretrained=True, quantize=False).eval()
=======
        m = torchvision.models.quantization.mobilenet_v2(pretrained=False, quantize=False).eval()
>>>>>>> 632719c2
        qconfig_dict = {'': torch.ao.quantization.default_qconfig}
        self._test_match_shadow_activations(
            m, (torch.randn(1, 3, 224, 224),),
            qconfig_dict=qconfig_dict,
            should_log_inputs=False)<|MERGE_RESOLUTION|>--- conflicted
+++ resolved
@@ -2046,11 +2046,7 @@
     @unittest.skip("TODO: broken by https://github.com/pytorch/pytorch/pull/61687, will enable later")
     def test_resnet18(self):
         import torchvision
-<<<<<<< HEAD
-        m = torchvision.models.quantization.resnet18(pretrained=True, quantize=False).eval()
-=======
         m = torchvision.models.quantization.resnet18(pretrained=False, quantize=False).eval()
->>>>>>> 632719c2
         qconfig_dict = {'': torch.ao.quantization.default_qconfig}
         self._test_match_shadow_activations(
             m, (torch.randn(1, 3, 224, 224),),
@@ -2062,11 +2058,7 @@
     @unittest.skip("TODO: broken by https://github.com/pytorch/pytorch/pull/61687, will enable later")
     def test_mobilenet_v2(self):
         import torchvision
-<<<<<<< HEAD
-        m = torchvision.models.quantization.mobilenet_v2(pretrained=True, quantize=False).eval()
-=======
         m = torchvision.models.quantization.mobilenet_v2(pretrained=False, quantize=False).eval()
->>>>>>> 632719c2
         qconfig_dict = {'': torch.ao.quantization.default_qconfig}
         self._test_match_shadow_activations(
             m, (torch.randn(1, 3, 224, 224),),
